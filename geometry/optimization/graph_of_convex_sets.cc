--- conflicted
+++ resolved
@@ -683,11 +683,6 @@
 
 MathematicalProgramResult GraphOfConvexSets::SolveShortestPath(
     VertexId source_id, VertexId target_id,
-<<<<<<< HEAD
-    const GraphOfConvexSetsOptions& options) {
-  DRAKE_DEMAND(vertices_.find(source_id) != vertices_.end());
-  DRAKE_DEMAND(vertices_.find(target_id) != vertices_.end());
-=======
     const GraphOfConvexSetsOptions& specified_options) const {
   if (vertices_.find(source_id) == vertices_.end()) {
     throw std::runtime_error(fmt::format(
@@ -712,7 +707,6 @@
   if (!options.max_rounded_paths) {
     options.max_rounded_paths = 0;
   }
->>>>>>> b5e5569c
 
   std::set<EdgeId> unusable_edges;
   if (*options.preprocessing) {
@@ -756,15 +750,9 @@
     incoming_edges[e->v().id()].emplace_back(e.get());
 
     Variable phi;
-<<<<<<< HEAD
-    if (options.convex_relaxation) {
-      phi = final_prog_.NewContinuousVariables<1, 1>("phi")[0];
-      final_prog_.AddBoundingBoxConstraint(0, 1, phi);
-=======
     if (*options.convex_relaxation) {
       phi = prog.NewContinuousVariables<1>("phi")[0];
       prog.AddBoundingBoxConstraint(0, 1, phi);
->>>>>>> b5e5569c
       relaxed_phi.emplace(edge_id, phi);
     } else {
       phi = e->phi_;
@@ -992,9 +980,6 @@
     }
   }
 
-<<<<<<< HEAD
-  MathematicalProgramResult result = Solve(final_prog_, options, false);
-=======
   MathematicalProgramResult result = Solve(prog, options, false);
   log()->info(
       "Solved GCS shortest path using {} with convex_relaxation={} and "
@@ -1002,7 +987,6 @@
       result.get_solver_id().name(), *options.convex_relaxation,
       *options.preprocessing,
       *options.max_rounded_paths > 0 ? " and rounding" : " and no rounding");
->>>>>>> b5e5569c
 
   // Implements the rounding scheme put forth in Section 4.2 of
   // "Motion Planning around Obstacles with Convex Optimization":
