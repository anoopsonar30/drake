#pragma once

#include <limits>
#include <map>
#include <memory>
#include <optional>
#include <set>
#include <string>
#include <unordered_map>
#include <utility>
#include <vector>

#include "drake/common/drake_deprecated.h"
#include "drake/common/eigen_types.h"
#include "drake/common/symbolic/expression.h"
#include "drake/geometry/optimization/convex_set.h"
#include "drake/solvers/mathematical_program_result.h"
#include "drake/solvers/solver_interface.h"
#include "drake/solvers/solver_options.h"

namespace drake {
namespace geometry {
namespace optimization {

struct GraphOfConvexSetsOptions {
  GraphOfConvexSetsOptions() = default;

  /** Flag to solve the relaxed version of the problem.  As discussed in the
  paper, we know that this relaxation cannot solve the original NP-hard problem
  for all instances, but there are also many instances for which the convex
  relaxation is tight. */
  std::optional<bool> convex_relaxation{std::nullopt};

  /** Maximum number of distinct paths to compare during random rounding; only
  the lowest cost path is returned. If convex_relaxation is false or this is
  less than or equal to zero, rounding is not performed. */
  std::optional<int> max_rounded_paths{std::nullopt};

  /** Performs a preprocessing step to remove edges that cannot lie on the
  path from source to target. In most cases, preprocessing causes a net
  reduction in computation by reducing the size of the optimization solved.
  Note that this preprocessing is not exact. There may be edges that cannot
  lie on the path from source to target that this does not detect. */
  std::optional<bool> preprocessing{std::nullopt};

  /** Maximum number of trials to find a novel path during random rounding. If
  convex_relaxation is false or max_rounded_paths is less than or equal to zero,
  this option is ignored. */
  int max_rounding_trials{100};

  /** Tolerance for ignoring flow along a given edge during random rounding. If
  convex_relaxation is false or max_rounded_paths is less than or equal to zero,
  this option is ignored. */
  double flow_tolerance{1e-5};

  /** Random seed to use for random rounding. If convex_relaxation is false or
  max_rounded_paths is less than or equal to zero, this option is ignored. */
  int rounding_seed{0};

  /** Optimizer to be used to solve the shortest path optimization problem. If
  not set, the best solver for the given problem is selected. Note that if the
  solver cannot handle the type of optimization problem generated, the calling
  solve method will throw. */
  const solvers::SolverInterface* solver{nullptr};

  /** Options passed to the solver when solving the generated problem.*/
  solvers::SolverOptions solver_options{};

  /** Optional solver options for the rounded problems.
  If not set, solver_options is used.
  For instance, one might want to set tighter (i.e., lower) tolerances for
  running the relaxed problem and looser (i.e., higher) tolerances for final
  solves during rounding. */
  std::optional<solvers::SolverOptions> rounding_solver_options{std::nullopt};
};

/**
GraphOfConvexSets (GCS) implements the design pattern and optimization problems
first introduced in the paper "Shortest Paths in Graphs of Convex Sets".

"Shortest Paths in Graphs of Convex Sets" by Tobia Marcucci, Jack Umenberger,
Pablo A. Parrilo, Russ Tedrake. https://arxiv.org/abs/2101.11565

@experimental

Each vertex in the graph is associated with a convex set over continuous
variables, edges in the graph contain convex costs and constraints on these
continuous variables.  We can then formulate optimization problems over this
graph, such as the shortest path problem where each visit to a vertex also
corresponds to selecting an element from the convex set subject to the costs
and constraints.  Behind the scenes, we construct efficient mixed-integer
convex transcriptions of the graph problem using MathematicalProgram.

Design note: This class avoids providing any direct access to the
MathematicalProgram that it constructs nor to the decision variables /
constraints.  The users should be able to write constraints against
"placeholder" decision variables on the vertices and edges, but these get
translated in non-trivial ways to the underlying program.

@ingroup geometry_optimization
*/
class GraphOfConvexSets {
 public:
  DRAKE_NO_COPY_NO_MOVE_NO_ASSIGN(GraphOfConvexSets)

  /** Constructs an empty graph. */
  GraphOfConvexSets() = default;

  virtual ~GraphOfConvexSets();

  class Edge;  // forward declaration.

  using VertexId = Identifier<class VertexTag>;
  using EdgeId = Identifier<class EdgeTag>;

  /** Each vertex in the graph has a corresponding ConvexSet, and a std::string
  name. */
  class Vertex final {
   public:
    DRAKE_NO_COPY_NO_MOVE_NO_ASSIGN(Vertex)

    ~Vertex();

    /** Returns the unique identifier associated with this Vertex. */
    VertexId id() const { return id_; }

    /** Returns the ambient dimension of the ConvexSet. */
    int ambient_dimension() const { return set_->ambient_dimension(); }

    /** Returns the name of the vertex. */
    const std::string& name() const { return name_; }

    /** Returns a decision variable corresponding to an element of the
    ConvexSet, which can be used for constructing symbolic::Expression costs
    and constraints. */
    const VectorX<symbolic::Variable>& x() const { return placeholder_x_; }

    /** Returns a const reference to the underlying ConvexSet. */
    const ConvexSet& set() const { return *set_; }

    /** Adds a cost to this vertex, described by a symbolic::Expression @p e
    containing *only* elements of x() as variables.  For technical reasons
    relating to being able to "turn-off" the cost on inactive vertices, all
    costs are eventually implemented with a slack variable and a constraint:
    @verbatim
    min g(x) ⇒ min ℓ, s.t. ℓ ≥ g(x)
    @endverbatim
    @note Linear costs lead to negative costs if decision variables are not
    properly constrained. Users may want to check that the solution does not
    contain negative costs.
    @returns the pair <ℓ, g(x)>.
    @throws std::exception if e.GetVariables() is not a subset of x().
    @pydrake_mkdoc_identifier{expression}
    */
    std::pair<symbolic::Variable, solvers::Binding<solvers::Cost>> AddCost(
        const symbolic::Expression& e);

    /** Adds a cost to this vertex.  @p binding must contain *only* elements of
    x() as variables. For technical reasons relating to being able to "turn-off"
    the cost on inactive vertices, all costs are eventually implemented with a
    slack variable and a constraint:
    @verbatim
    min g(x) ⇒ min ℓ, s.t. ℓ ≥ g(x)
    @endverbatim
    @note Linear costs lead to negative costs if decision variables are not
    properly constrained. Users may want to check that the solution does not
    contain negative costs.
    @returns the pair <ℓ, g(x)>.
    @throws std::exception if binding.variables() is not a subset of x().
    @pydrake_mkdoc_identifier{binding}
    */
    std::pair<symbolic::Variable, solvers::Binding<solvers::Cost>> AddCost(
        const solvers::Binding<solvers::Cost>& binding);

    /** Adds a constraint to this vertex, described by a symbolic::Formula @p f
    containing *only* elements of x() as variables.
    @throws std::exception if f.GetFreeVariables() is not a subset of x().
    @throws std::exception if ambient_dimension() == 0.
    @pydrake_mkdoc_identifier{formula}
    */
    solvers::Binding<solvers::Constraint> AddConstraint(
        const symbolic::Formula& f);

    /** Adds a constraint to this vertex.  @p binding must contain *only*
    elements of x() as variables.
    @throws std::exception if binding.variables() is not a subset of x().
    @throws std::exception if ambient_dimension() == 0.
    @pydrake_mkdoc_identifier{binding}
    */
    solvers::Binding<solvers::Constraint> AddConstraint(
        const solvers::Binding<solvers::Constraint>& binding);

    /** Returns all costs on this vertex. */
    const std::vector<solvers::Binding<solvers::Cost>>& GetCosts() const {
      return costs_;
    }

    /** Returns all constraints on this vertex. */
    const std::vector<solvers::Binding<solvers::Constraint>>& GetConstraints()
        const {
      return constraints_;
    }

    /** Returns the sum of the costs associated with this vertex in a
    solvers::MathematicalProgramResult. */
    double GetSolutionCost(
        const solvers::MathematicalProgramResult& result) const;

    /** Returns the solution of x() in a MathematicalProgramResult.  This
    solution is NaN if the vertex is not in the shortest path (or if we are
    solving the the convex relaxation and the total flow through this vertex at
    the solution is numerically close to zero).  We prefer to return NaN than a
    value not contained in set().
    */
    Eigen::VectorXd GetSolution(
        const solvers::MathematicalProgramResult& result) const;

   private:
    // Constructs a new vertex.
    Vertex(VertexId id, const ConvexSet& set, std::string name);

    const VertexId id_{};
    const std::unique_ptr<const ConvexSet> set_;
    const std::string name_{};
    const VectorX<symbolic::Variable> placeholder_x_{};
    // Note: ell_[i] is associated with costs_[i].
    solvers::VectorXDecisionVariable ell_{};
    std::vector<solvers::Binding<solvers::Cost>> costs_{};
    std::vector<solvers::Binding<solvers::Constraint>> constraints_{};

    friend class GraphOfConvexSets;
  };

  // Note: We think of this as a directed edge in the shortest path problem, but
  // there is nothing specific to it being a directed edge here in this class.
  /** An edge in the graph connects between vertex `u` and vertex `v`.  The
  edge also holds a list of cost and constraints associated with the continuous
  variables. */
  class Edge final {
   public:
    DRAKE_NO_COPY_NO_MOVE_NO_ASSIGN(Edge)

    ~Edge();

    /** Returns the unique identifier associated with this Edge. */
    EdgeId id() const { return id_; }

    /** Returns the string name associated with this edge. */
    const std::string& name() const { return name_; }

    /** Returns a const reference to the "left" Vertex that this edge connects
    to. */
    const Vertex& u() const { return *u_; }

    /** Returns a const reference to the "right" Vertex that this edge connects
    to. */
    const Vertex& v() const { return *v_; }

    /** Returns the binary variable associated with this edge. It can be used
    to determine whether this edge was active in the solution to an
    optimization problem, by calling GetSolution(phi()) on a returned
    MathematicalProgramResult. */
    const symbolic::Variable& phi() const { return phi_; }

    /** Returns the continuous decision variables associated with vertex `u`.
    This can be used for constructing symbolic::Expression costs and
    constraints.*/
    const VectorX<symbolic::Variable>& xu() const { return u_->x(); }

    /** Returns the continuous decision variables associated with vertex `v`.
    This can be used for constructing symbolic::Expression costs and
    constraints.*/
    const VectorX<symbolic::Variable>& xv() const { return v_->x(); }

    /** Adds a cost to this edge, described by a symbolic::Expression @p e
    containing *only* elements of xu() and xv() as variables.  For technical
    reasons relating to being able to "turn-off" the cost on inactive edges, all
    costs are eventually implemented with a slack variable and a constraint:
    @verbatim
    min g(xu, xv) ⇒ min ℓ, s.t. ℓ ≥ g(xu,xv)
    @endverbatim
    @note Linear costs lead to negative costs if decision variables are not
    properly constrained. Users may want to check that the solution does not
    contain negative costs.
    @returns the pair <ℓ, g(xu, xv)>.
    @throws std::exception if e.GetVariables() is not a subset of xu() ∪ xv().
    @pydrake_mkdoc_identifier{expression}
    */
    std::pair<symbolic::Variable, solvers::Binding<solvers::Cost>> AddCost(
        const symbolic::Expression& e);

    /** Adds a cost to this edge.  @p binding must contain *only* elements of
    xu() and xv() as variables. For technical reasons relating to being able to
    "turn-off" the cost on inactive edges, all costs are eventually implemented
    with a slack variable and a constraint:
    @verbatim
    min g(xu, xv) ⇒ min ℓ, s.t. ℓ ≥ g(xu,xv)
    @endverbatim
    @note Linear costs lead to negative costs if decision variables are not
    properly constrained. Users may want to check that the solution does not
    contain negative costs.
    @returns the pair <ℓ, g(xu, xv)>.
    @throws std::exception if binding.variables() is not a subset of xu() ∪
    xv().
    @pydrake_mkdoc_identifier{binding}
    */
    std::pair<symbolic::Variable, solvers::Binding<solvers::Cost>> AddCost(
        const solvers::Binding<solvers::Cost>& binding);

    /** Adds a constraint to this edge, described by a symbolic::Formula @p f
    containing *only* elements of xu() and xv() as variables.
    @throws std::exception if f.GetFreeVariables() is not a subset of xu() ∪
    xv().
    @throws std::exception if xu() ∪ xv() is empty, i.e., when both vertices
    have an ambient dimension of zero.
    @pydrake_mkdoc_identifier{formula}
    */
    solvers::Binding<solvers::Constraint> AddConstraint(
        const symbolic::Formula& f);

    /** Adds a constraint to this edge.  @p binding must contain *only*
    elements of xu() and xv() as variables.
    @throws std::exception if binding.variables() is not a subset of xu() ∪
    xv().
    @throws std::exception if xu() ∪ xv() is empty, i.e., when both vertices
    have an ambient dimension of zero.
    @pydrake_mkdoc_identifier{binding}
    */
    solvers::Binding<solvers::Constraint> AddConstraint(
        const solvers::Binding<solvers::Constraint>& binding);

    /** Adds a constraint on the binary variable associated with this edge.
    @note We intentionally do not return a binding to the constraint created by
    this call, as that would allow the caller to make nonsensical modifications
    to its bounds (i.e. requiring phi == 0.5). */
    void AddPhiConstraint(bool phi_value);

    /** Removes any constraints added with AddPhiConstraint. */
    void ClearPhiConstraints();

    /** Returns all costs on this edge. */
    const std::vector<solvers::Binding<solvers::Cost>>& GetCosts() const {
      return costs_;
    }

    /** Returns all constraints on this edge. */
    const std::vector<solvers::Binding<solvers::Constraint>>& GetConstraints()
        const {
      return constraints_;
    }

    /** Returns the sum of the costs associated with this edge in a
    solvers::MathematicalProgramResult. */
    double GetSolutionCost(
        const solvers::MathematicalProgramResult& result) const;

    /** Returns the vector value of the slack variables associated with ϕxᵤ in a
    solvers::MathematicalProgramResult. */
    Eigen::VectorXd GetSolutionPhiXu(
        const solvers::MathematicalProgramResult& result) const;

    /** Returns the vector value of the slack variables associated with ϕxᵥ in
    a solvers::MathematicalProgramResult. */
    Eigen::VectorXd GetSolutionPhiXv(
        const solvers::MathematicalProgramResult& result) const;

   private:
    // Constructs a new edge.
    Edge(const EdgeId& id, const Vertex* u, const Vertex* v, std::string name);

    const EdgeId id_{};
    const Vertex* const u_{};
    const Vertex* const v_{};
    symbolic::Variables allowed_vars_{};
    symbolic::Variable phi_{};
    const std::string name_{};

    // We construct placeholder variables for y and z here so that they can be
    // accessed later from a MathematicalProgramResult.  We intentionally do
    // *not* provide direct access to them for the user.
    const VectorX<symbolic::Variable> y_{};
    const VectorX<symbolic::Variable> z_{};

    std::unordered_map<symbolic::Variable, symbolic::Variable> x_to_yz_{};
    // Note: ell_[i] is associated with costs_[i].
    solvers::VectorXDecisionVariable ell_{};
    std::vector<solvers::Binding<solvers::Cost>> costs_{};
    std::vector<solvers::Binding<solvers::Constraint>> constraints_{};
    std::optional<bool> phi_value_{};

    friend class GraphOfConvexSets;
  };

  /** Adds a vertex to the graph.  A copy of @p set is cloned and stored inside
  the graph. If @p name is empty then a default name will be provided. */
  Vertex* AddVertex(const ConvexSet& set, std::string name = "");

  // TODO(russt): Provide helper methods to add multiple vertices which share
  // the same ConvexSet.

  /** Adds an edge to the graph from VertexId @p u_id to VertexId @p v_id.  The
  ids must refer to valid vertices in this graph. If @p name is empty then a
  default name will be provided.
  @pydrake_mkdoc_identifier{by_id}
  */
  Edge* AddEdge(VertexId u_id, VertexId v_id, std::string name = "");

  /** Adds an edge to the graph from Vertex @p u to Vertex @p v.  The
  vertex references must refer to valid vertices in this graph. If @p name is
  empty then a default name will be provided.
  @pydrake_mkdoc_identifier{by_reference}
  */
  Edge* AddEdge(const Vertex& u, const Vertex& v, std::string name = "");

  /** Removes vertex @p vertex_id from the graph as well as any edges from or to
  the vertex. Runtime is O(nₑ) where nₑ is the number of edges in the graph.
  @pre The vertex must be part of the graph.
  @pydrake_mkdoc_identifier{by_id}
  */
  void RemoveVertex(VertexId vertex_id);

  /** Removes vertex @p vertex from the graph as well as any edges from or to
  the vertex. Runtime is O(nₑ) where nₑ is the number of edges in the graph.
  @pre The vertex must be part of the graph.
  @pydrake_mkdoc_identifier{by_reference}
  */
  void RemoveVertex(const Vertex& vertex);

  /** Removes edge @p edge_id from the graph.
  @pre The edge must be part of the graph.
  @pydrake_mkdoc_identifier{by_id}
  */
  void RemoveEdge(EdgeId edge_id);

  /** Removes edge @p edge from the graph.
  @pre The edge must be part of the graph.
  @pydrake_mkdoc_identifier{by_reference}
  */
  void RemoveEdge(const Edge& edge);

  /** Returns mutable pointers to the vertices stored in the graph. */
  std::vector<Vertex*> Vertices();

  /** Returns pointers to the vertices stored in the graph.
  @exclude_from_pydrake_mkdoc{This overload is not bound in pydrake.} */
  std::vector<const Vertex*> Vertices() const;

  /** Returns mutable pointers to the edges stored in the graph. */
  std::vector<Edge*> Edges();

  /** Returns pointers to the edges stored in the graph.
  @exclude_from_pydrake_mkdoc{This overload is not bound in pydrake.} */
  std::vector<const Edge*> Edges() const;

  /** Removes all constraints added to any edge with AddPhiConstraint. */
  void ClearAllPhiConstraints();

  /** Returns a Graphviz string describing the graph vertices and edges.  If
  `results` is supplied, then the graph will be annotated with the solution
  values.
  @param show_slacks determines whether the values of the intermediate
  (slack) variables are also displayed in the graph.
  @param precision sets the floating point precision (how many digits are
  generated) of the annotations.
  @param scientific sets the floating point formatting to scientific (if true)
  or fixed (if false).
  */
  std::string GetGraphvizString(
      const std::optional<solvers::MathematicalProgramResult>& result =
          std::nullopt,
      bool show_slacks = true, int precision = 3,
      bool scientific = false) const;

  /** Formulates and solves the mixed-integer convex formulation of the
  shortest path problem on the graph, as discussed in detail in

  "Shortest Paths in Graphs of Convex Sets" by Tobia Marcucci, Jack Umenberger,
  Pablo A. Parrilo, Russ Tedrake. https://arxiv.org/abs/2101.11565

  @param source specifies the source set.  The solver will choose any point in
  that set; to start at a particular continuous state consider adding a Point
  set to the graph and using that as the source.
  @param target specifies the target set.  The solver will choose any point in
  that set.
  @param options include all settings for solving the shortest path problem.
  See `GraphOfConvexSetsOptions` for further details. The following default
  options will be used if they are not provided in `options`:
  - `options.convex_relaxation = false`,
  - `options.max_rounded_paths = 0`,
  - `options.preprocessing = false`.

  @throws std::exception if any of the costs or constraints in the graph are
  incompatible with the shortest path formulation or otherwise unsupported. All
  costs must be non-negative for all values of the continuous variables.

  @pydrake_mkdoc_identifier{by_id}
  */
  solvers::MathematicalProgramResult SolveShortestPath(
      VertexId source_id, VertexId target_id,
      const GraphOfConvexSetsOptions& options =
          GraphOfConvexSetsOptions());

  /** Convenience overload that takes const reference arguments for source and
  target.
  @pydrake_mkdoc_identifier{by_reference}
  */
  solvers::MathematicalProgramResult SolveShortestPath(
      const Vertex& source, const Vertex& target,
      const GraphOfConvexSetsOptions& options =
          GraphOfConvexSetsOptions());

<<<<<<< HEAD
  solvers::MathematicalProgram final_prog_;
 
=======
  /** The non-convexity in a GCS problem comes from the binary variables (phi)
  associated with the edges being active or inactive in the solution. If those
  binary variables are fixed, then the problem is convex -- this is a so-called
  "convex restriction" of the original problem.

  The convex restriction can often be solved much more efficiently than solving
  the full GCS problem with additional constraints to fix the binaries; it can
  be written using less decision variables, and needs only to include the
  vertices associated with at least one of the active edges. Decision variables
  for all other convex sets will be set to NaN. */
  solvers::MathematicalProgramResult SolveConvexRestriction(
      const std::set<EdgeId>& active_edge_ids,
      const GraphOfConvexSetsOptions& options =
          GraphOfConvexSetsOptions()) const;

>>>>>>> b5e5569c
 private:
  /* Facilitates testing. */
  friend class PreprocessShortestPathTest;

  std::set<EdgeId> PreprocessShortestPath(
      VertexId source_id, VertexId target_id,
      const GraphOfConvexSetsOptions& options) const;

  // Adds a perspective constraint to the mathematical program to upper bound
  // the cost below a slack variable, ℓ. Specifically given a cost g(x) to
  // minimize, this method implements it with a slack variable and a constraint:
  // min g(x) ⇒ min ℓ, s.t. ℓ ≥ ϕ g(ϕx)
  // `vars` is a vector of variables to be used in the cost and constraint
  // consisting of ℓ, ϕ, and ϕ times the variables in the original cost.
  void AddPerspectiveCost(solvers::MathematicalProgram* prog,
                          const solvers::Binding<solvers::Cost>& binding,
                          const solvers::VectorXDecisionVariable& vars) const;

  // Adds a perspective version of the constraint to the mathematical program.
  // Specifically given a constraint h(x) ≤ b, this method implements its
  // perspective:
  // h(x) ≤ b ⇒ h(ϕx) ≤ ϕb
  // vars` is a vector of variables to be used in the constraint consisting of
  // ϕ, and ϕ times the variables in the original constraint.
  void AddPerspectiveConstraint(
      solvers::MathematicalProgram* prog,
      const solvers::Binding<solvers::Constraint>& binding,
      const solvers::VectorXDecisionVariable& vars) const;

  std::map<VertexId, std::unique_ptr<Vertex>> vertices_{};
  std::map<EdgeId, std::unique_ptr<Edge>> edges_{};
};

}  // namespace optimization
}  // namespace geometry
}  // namespace drake<|MERGE_RESOLUTION|>--- conflicted
+++ resolved
@@ -509,10 +509,6 @@
       const GraphOfConvexSetsOptions& options =
           GraphOfConvexSetsOptions());
 
-<<<<<<< HEAD
-  solvers::MathematicalProgram final_prog_;
- 
-=======
   /** The non-convexity in a GCS problem comes from the binary variables (phi)
   associated with the edges being active or inactive in the solution. If those
   binary variables are fixed, then the problem is convex -- this is a so-called
@@ -528,7 +524,6 @@
       const GraphOfConvexSetsOptions& options =
           GraphOfConvexSetsOptions()) const;
 
->>>>>>> b5e5569c
  private:
   /* Facilitates testing. */
   friend class PreprocessShortestPathTest;
