load(
    "@drake//tools/skylark:drake_cc.bzl",
    "drake_cc_googletest",
    "drake_cc_library",
    "drake_cc_package_library",
)
load("//tools/lint:lint.bzl", "add_lint_tests")

package(default_visibility = ["//visibility:public"])

drake_cc_package_library(
    name = "trajectory_optimization",
    visibility = ["//visibility:public"],
    deps = [
        ":direct_collocation",
        ":direct_transcription",
        ":gcs_trajectory_optimization",
        ":integration_constraint",
        ":kinematic_trajectory_optimization",
        ":multiple_shooting",
        ":sequential_expression_manager",
    ],
)

drake_cc_library(
    name = "sequential_expression_manager",
    srcs = ["sequential_expression_manager.cc"],
    hdrs = [
        "sequential_expression_manager.h",
    ],
    deps = [
        "//common:essential",
        "//common:unused",
        "//common/symbolic:expression",
    ],
)

drake_cc_library(
    name = "multiple_shooting",
    srcs = ["multiple_shooting.cc"],
    hdrs = ["multiple_shooting.h"],
    deps = [
        ":sequential_expression_manager",
        "//common:essential",
        "//common/trajectories:piecewise_polynomial",
        "//solvers:ipopt_solver",
        "//solvers:mathematical_program",
        "//solvers:solve",
    ],
)

drake_cc_library(
    name = "direct_collocation",
    srcs = [
        "direct_collocation.cc",
    ],
    hdrs = [
        "direct_collocation.h",
    ],
    deps = [
        ":multiple_shooting",
        "//math:autodiff",
        "//math:gradient",
        "//systems/framework",
    ],
)

drake_cc_library(
    name = "direct_transcription",
    srcs = [
        "direct_transcription.cc",
    ],
    hdrs = [
        "direct_transcription.h",
    ],
    deps = [
        ":multiple_shooting",
        "//common/symbolic:polynomial",
        "//common/trajectories:piecewise_polynomial",
        "//math:autodiff",
        "//math:gradient",
        "//systems/analysis:explicit_euler_integrator",
        "//systems/analysis:integrator_base",
        "//systems/framework",
        "//systems/primitives:linear_system",
    ],
)

drake_cc_library(
    name = "kinematic_trajectory_optimization",
    srcs = ["kinematic_trajectory_optimization.cc"],
    hdrs = ["kinematic_trajectory_optimization.h"],
    deps = [
        "//common",
        "//common/trajectories:bspline_trajectory",
        "//math:bspline_basis",
        "//math:gradient",
        "//math:matrix_util",
        "//solvers:mathematical_program",
        "//solvers:mathematical_program_result",
    ],
)

drake_cc_library(
    name = "gcs_trajectory_optimization",
    srcs = ["gcs_trajectory_optimization.cc"],
    hdrs = ["gcs_trajectory_optimization.h"],
    deps = [
        "//common",
        "//common/trajectories:bezier_curve",
        "//common/trajectories:composite_trajectory",
        "//geometry/optimization:graph_of_convex_sets",
<<<<<<< HEAD
        "//multibody/plant",
        "//systems/framework",
        "//multibody/inverse_kinematics",
        "//systems/primitives",
=======
        "//solvers:solve",
>>>>>>> b5e5569c
    ],
)

drake_cc_library(
    name = "integration_constraint",
    srcs = ["integration_constraint.cc"],
    hdrs = ["integration_constraint.h"],
    deps = [
        "//solvers:constraint",
    ],
)

# === test/ ===

drake_cc_googletest(
    name = "multiple_shooting_test",
    deps = [
        ":multiple_shooting",
        "//common/test_utilities:eigen_matrix_compare",
        "//solvers:osqp_solver",
        "//solvers:solve",
    ],
)

drake_cc_googletest(
    name = "direct_collocation_test",
    deps = [
        ":direct_collocation",
        "//common/test_utilities:eigen_matrix_compare",
        "//common/test_utilities:expect_throws_message",
        "//examples/rimless_wheel",
        "//multibody/benchmarks/pendulum",
        "//solvers:solve",
        "//systems/primitives:linear_system",
    ],
)

drake_cc_googletest(
    name = "direct_transcription_test",
    data = ["//examples/pendulum:models"],
    # This test has two duplicated long cases; run them in parallel.
    shard_count = 4,
    deps = [
        ":direct_transcription",
        "//common/test_utilities:eigen_matrix_compare",
        "//common/test_utilities:expect_throws_message",
        "//multibody/parsing",
        "//multibody/plant",
        "//solvers:snopt_solver",
        "//solvers:solve",
        "//systems/primitives:symbolic_vector_system",
        "//systems/primitives:trajectory_linear_system",
    ],
)

drake_cc_googletest(
    name = "gcs_trajectory_optimization_test",
    deps = [
        ":gcs_trajectory_optimization",
        "//common/test_utilities:eigen_matrix_compare",
        "//common/test_utilities:expect_no_throw",
        "//common/test_utilities:expect_throws_message",
        "//solvers:gurobi_solver",
        "//solvers:mosek_solver",
    ],
)

drake_cc_googletest(
    name = "kinematic_trajectory_optimization_test",
    deps = [
        ":kinematic_trajectory_optimization",
        "//common/test_utilities:eigen_matrix_compare",
        "//solvers:constraint",
        "//solvers:osqp_solver",
        "//solvers:solve",
    ],
)

drake_cc_googletest(
    name = "sequential_expression_manager_test",
    deps = [
        ":sequential_expression_manager",
        "//common/test_utilities:expect_throws_message",
        "@fmt",
    ],
)

drake_cc_googletest(
    name = "integration_constraint_test",
    deps = [
        ":integration_constraint",
        "//common/test_utilities:eigen_matrix_compare",
        "//math:gradient",
    ],
)

add_lint_tests()<|MERGE_RESOLUTION|>--- conflicted
+++ resolved
@@ -110,14 +110,11 @@
         "//common/trajectories:bezier_curve",
         "//common/trajectories:composite_trajectory",
         "//geometry/optimization:graph_of_convex_sets",
-<<<<<<< HEAD
         "//multibody/plant",
         "//systems/framework",
         "//multibody/inverse_kinematics",
         "//systems/primitives",
-=======
-        "//solvers:solve",
->>>>>>> b5e5569c
+        "//solvers:solve",
     ],
 )
 
