#include "drake/planning/trajectory_optimization/gcs_trajectory_optimization.h"

#include <limits>
#include <tuple>
#include <unordered_map>
#include <unordered_set>
#include <iostream>

#include "drake/common/pointer_cast.h"
#include "drake/common/scope_exit.h"
#include "drake/common/symbolic/decompose.h"
#include "drake/geometry/optimization/cartesian_product.h"
#include "drake/geometry/optimization/hpolyhedron.h"
#include "drake/geometry/optimization/intersection.h"
#include "drake/geometry/optimization/point.h"
#include "drake/math/matrix_util.h"
#include "drake/solvers/solve.h"

namespace drake {
namespace planning {
namespace trajectory_optimization {

using Subgraph = GcsTrajectoryOptimization::Subgraph;
using EdgesBetweenSubgraphs = GcsTrajectoryOptimization::EdgesBetweenSubgraphs;

using Eigen::MatrixXd;
using Eigen::SparseMatrix;
using Eigen::VectorXd;
using geometry::optimization::CartesianProduct;
using geometry::optimization::ConvexSet;
using geometry::optimization::ConvexSets;
using geometry::optimization::GraphOfConvexSets;
using geometry::optimization::GraphOfConvexSetsOptions;
using geometry::optimization::HPolyhedron;
using geometry::optimization::Intersection;
using geometry::optimization::Point;
using solvers::Binding;
using solvers::ConcatenateVariableRefList;
using solvers::Constraint;
using solvers::Cost;
using solvers::L2NormCost;
using solvers::LinearConstraint;
using solvers::LinearCost;
using solvers::LinearEqualityConstraint;
using symbolic::DecomposeLinearExpressions;
using symbolic::Expression;
using symbolic::MakeMatrixContinuousVariable;
using symbolic::MakeVectorContinuousVariable;
using trajectories::BezierCurve;
using trajectories::CompositeTrajectory;
using trajectories::Trajectory;
using Vertex = GraphOfConvexSets::Vertex;
using Edge = GraphOfConvexSets::Edge;
using VertexId = GraphOfConvexSets::VertexId;
using EdgeId = GraphOfConvexSets::EdgeId;

const double kInf = std::numeric_limits<double>::infinity();

Subgraph::Subgraph(
    const ConvexSets& regions,
    const std::vector<std::pair<int, int>>& edges_between_regions, int order,
    double h_min, double h_max, std::string name,
    GcsTrajectoryOptimization* traj_opt)
    : regions_(regions),
      order_(order),
      h_min_(h_min),
      name_(std::move(name)),
      traj_opt_(*traj_opt) {
  DRAKE_THROW_UNLESS(order >= 0);
  DRAKE_THROW_UNLESS(!regions_.empty());

  // Make sure all regions have the same ambient dimension.
  for (const std::unique_ptr<ConvexSet>& region : regions_) {
    DRAKE_THROW_UNLESS(region != nullptr);
    DRAKE_THROW_UNLESS(region->ambient_dimension() == num_positions());
  }
  // Make time scaling set once to avoid many allocations when adding the
  // vertices to GCS.
  const HPolyhedron time_scaling_set =
      HPolyhedron::MakeBox(Vector1d(h_min), Vector1d(h_max));

  // Add Regions with time scaling set.
  for (size_t i = 0; i < regions_.size(); ++i) {
    ConvexSets vertex_set;
    // Assign each control point to a separate set.
    const int num_points = order + 1;
    vertex_set.reserve(num_points + 1);
    vertex_set.insert(vertex_set.begin(), num_points,
                      ConvexSets::value_type{*regions_[i]});
    // Add time scaling set.
    vertex_set.emplace_back(time_scaling_set);

    vertices_.emplace_back(traj_opt_.gcs_.AddVertex(
        CartesianProduct(vertex_set), fmt::format("{}: Region{}", name_, i)));
    traj_opt->vertex_to_subgraph_[vertices_.back()] = this;
  }

  r_trajectory_ =
      BezierCurve<double>(0, 1, MatrixXd::Zero(num_positions(), order + 1));

  // GetControlPoints(u).col(order) - GetControlPoints(v).col(0) = 0, via Ax =
  // 0, A = [I, -I], x = [u_controls.col(order); v_controls.col(0)].
  Eigen::SparseMatrix<double> A(num_positions(), 2 * num_positions());
  std::vector<Eigen::Triplet<double>> tripletList;
  tripletList.reserve(2 * num_positions());
  for (int i = 0; i < num_positions(); ++i) {
    tripletList.push_back(Eigen::Triplet<double>(i, i, 1.0));
    tripletList.push_back(Eigen::Triplet<double>(i, num_positions() + i, -1.0));
  }
  A.setFromTriplets(tripletList.begin(), tripletList.end());
  const auto path_continuity_constraint =
      std::make_shared<LinearEqualityConstraint>(
          A, VectorXd::Zero(num_positions()));

  // Connect vertices with edges.
  for (const auto& [u_index, v_index] : edges_between_regions) {
    // Add edge.
    Vertex* u = vertices_[u_index];
    Vertex* v = vertices_[v_index];
    Edge* uv_edge = traj_opt_.AddEdge(u, v);

    edges_.emplace_back(uv_edge);

    // Add path continuity constraints.
    uv_edge->AddConstraint(Binding<Constraint>(
        path_continuity_constraint,
        {GetControlPoints(*u).col(order), GetControlPoints(*v).col(0)}));
  }
}

Subgraph::~Subgraph() = default;

void Subgraph::AddTimeCost(double weight) {
  // The time cost is the sum of duration variables ∑ hᵢ
  auto time_cost =
      std::make_shared<LinearCost>(weight * Eigen::VectorXd::Ones(1), 0.0);

  for (Vertex* v : vertices_) {
    // The duration variable is the last element of the vertex.
    v->AddCost(Binding<LinearCost>(time_cost, v->x().tail(1)));
  }
}

void Subgraph::AddPathLengthCost(const MatrixXd& weight_matrix) {
  /*
    We will upper bound the trajectory length by the sum of the distances
    between the control points. ∑ |weight_matrix * (rᵢ₊₁ − rᵢ)|₂
  */
  DRAKE_THROW_UNLESS(weight_matrix.rows() == num_positions());
  DRAKE_THROW_UNLESS(weight_matrix.cols() == num_positions());

  if (order() == 0) {
    throw std::runtime_error(
        "Path length cost is not defined for a set of order 0.");
  }

  MatrixXd A(num_positions(), 2 * num_positions());
  A << weight_matrix, -weight_matrix;
  const auto path_length_cost =
      std::make_shared<L2NormCost>(A, VectorXd::Zero(num_positions()));

  for (Vertex* v : vertices_) {
    auto control_points = GetControlPoints(*v);
    for (int i = 0; i < control_points.cols() - 1; ++i) {
      v->AddCost(Binding<L2NormCost>(
          path_length_cost,
          {control_points.col(i + 1), control_points.col(i)}));
    }
  }
}

void Subgraph::AddPathLengthCost(double weight) {
  const MatrixXd weight_matrix =
      weight * MatrixXd::Identity(num_positions(), num_positions());
  return Subgraph::AddPathLengthCost(weight_matrix);
}

void Subgraph::AddVelocityBounds(const Eigen::Ref<const VectorXd>& lb,
                                 const Eigen::Ref<const VectorXd>& ub) {
  DRAKE_THROW_UNLESS(lb.size() == num_positions());
  DRAKE_THROW_UNLESS(ub.size() == num_positions());
  if (order() == 0) {
    throw std::runtime_error(
        "Velocity Bounds are not defined for a set of order 0.");
  }

  // We have q̇(t) = drds * dsdt = ṙ(s) / h, and h >= 0, so we
  // use h * lb <= ṙ(s) <= h * ub, formulated as:
  //     0 <= ṙ(s) - h * lb <= inf,
  // - inf <= ṙ(s) - h * ub <= 0.

  // This leverages the convex hull property of the B-splines: if all of the
  // control points satisfy these convex constraints and the curve is inside
  // the convex hull of these constraints, then the curve satisfies the
  // constraints for all t.

  // The relevant derivatives of the Bezier curve come in the form:
  // rdot_control.row(i).T = M.T * r_control.row(i).T, so we loop over the
  // positions, rather than over the control points.
  const VectorXd kVecInf = VectorXd::Constant(order_, kInf);
  const VectorXd kVecZero = VectorXd::Zero(order_);
  solvers::VectorXDecisionVariable vars(order_ + 2);
  SparseMatrix<double> H_lb(
      order_ /* number of control points for one row of ṙ(s)*/,
      order_ + 2 /* number of control points for one row of r(s) + 1*/);
  H_lb.leftCols(order_ + 1) =
      r_trajectory_.AsLinearInControlPoints(1).transpose();
  SparseMatrix<double> H_ub = H_lb;
  for (int i = 0; i < num_positions(); ++i) {
    // Lower bound.  0 <= ṙ(s).row(i) - h * lb <= inf.
    H_lb.rightCols<1>() = VectorXd::Constant(order_, -lb[i]).sparseView();
    const auto lb_constraint =
        std::make_shared<LinearConstraint>(H_lb, kVecZero, kVecInf);
    // Upper bound. -inf <= ṙ(s).row(i) - h * ub <= 0.
    H_ub.rightCols<1>() = VectorXd::Constant(order_, -ub[i]).sparseView();
    const auto ub_constraint =
        std::make_shared<LinearConstraint>(H_ub, -kVecInf, kVecZero);
    for (Vertex* v : vertices_) {
      vars << GetControlPoints(*v).row(i).transpose(), GetTimeScaling(*v);
      v->AddConstraint(Binding<LinearConstraint>(lb_constraint, vars));
      v->AddConstraint(Binding<LinearConstraint>(ub_constraint, vars));
    }
  }
}

<<<<<<< HEAD
// void Subgraph::AddMinDistanceConstraint(std::shared_ptr<multibody::MinimumDistanceConstraint> min_dist_constraint, double timesteps)
// {
//   (void) min_dist_constraint;
//   std::cout << "Adding min dist constraint timestep.. " << timesteps << std::endl;

//   auto xvars = traj_opt_.gcs_.final_prog_.NewContinuousVariables(timesteps, num_positions(), "xvars");
//   std::cout << "WHOAAAA" << std::endl;

//   // Eigen::MatrixXd goal_margin = 0.01 * VectorX<double>::Ones(num_positions());

//   std::cout << "Start time : " << u_r_trajectory_.start_time() << ", End time : " << u_r_trajectory_.end_time() << std::endl;

//   // auto segment_trajectory = BezierCurve<Expression>(0, 1, segment_control.cast<Expression>());
//   for (int t = 0; t < timesteps; t++) {

//     double tStep= static_cast<double>(t) / timesteps;
//   //   traj_opt_.gcs_.final_prog_.AddLinearEqualityConstraint(xvars.row(t) == u_r_trajectory_.value(tStep).transpose());
//   //   traj_opt_.gcs_.final_prog_.AddConstraint(min_dist_constraint, xvars.row(t));

//     std::cout << u_r_trajectory_.value(tStep).transpose() << std::endl;
//   }
// }

=======
Eigen::Map<const MatrixX<symbolic::Variable>> Subgraph::GetControlPoints(
    const geometry::optimization::GraphOfConvexSets::Vertex& v) const {
  DRAKE_DEMAND(v.x().size() == num_positions() * (order_ + 1) + 1);
  return Eigen::Map<const MatrixX<symbolic::Variable>>(
      v.x().data(), num_positions(), order_ + 1);
}

symbolic::Variable Subgraph::GetTimeScaling(
    const geometry::optimization::GraphOfConvexSets::Vertex& v) const {
  DRAKE_DEMAND(v.x().size() == num_positions() * (order_ + 1) + 1);
  return v.x()(v.x().size() - 1);
}
>>>>>>> 91e4e1c4

EdgesBetweenSubgraphs::EdgesBetweenSubgraphs(
    const Subgraph& from_subgraph, const Subgraph& to_subgraph,
    const ConvexSet* subspace, GcsTrajectoryOptimization* traj_opt)
    : traj_opt_(*traj_opt),
      from_subgraph_order_(from_subgraph.order()),
      to_subgraph_order_(to_subgraph.order()) {
  // Formulate edge costs and constraints.
  if (subspace != nullptr) {
    if (subspace->ambient_dimension() != num_positions()) {
      throw std::runtime_error(
          "Subspace dimension must match the number of positions.");
    }
    if (typeid(*subspace) != typeid(Point) &&
        typeid(*subspace) != typeid(HPolyhedron)) {
      throw std::runtime_error("Subspace must be a Point or HPolyhedron.");
    }
  }

  ur_trajectory_ = BezierCurve<double>(
      0, 1, MatrixXd::Zero(num_positions(), from_subgraph_order_ + 1));
  vr_trajectory_ = BezierCurve<double>(
      0, 1, MatrixXd::Zero(num_positions(), to_subgraph_order_ + 1));

  // Zeroth order continuity constraints.
  //  ur_control.col(-1) == vr_control.col(0).
  SparseMatrix<double> A(num_positions(), 2 * num_positions());  // A = [I, -I].
  std::vector<Eigen::Triplet<double>> tripletList;
  tripletList.reserve(2 * num_positions());
  for (int i = 0; i < num_positions(); ++i) {
    tripletList.push_back(Eigen::Triplet<double>(i, i, 1.0));
    tripletList.push_back(Eigen::Triplet<double>(i, num_positions() + i, -1.0));
  }
  A.setFromTriplets(tripletList.begin(), tripletList.end());

  const auto path_continuity_constraint =
      std::make_shared<LinearEqualityConstraint>(
          A, VectorXd::Zero(num_positions()));

  // TODO(wrangelvid) this can be parallelized.
  for (int i = 0; i < from_subgraph.size(); ++i) {
    for (int j = 0; j < to_subgraph.size(); ++j) {
      if (from_subgraph.regions()[i]->IntersectsWith(
              *to_subgraph.regions()[j])) {
        if (subspace != nullptr) {
          // Check if the regions are connected through the subspace.
          if (!RegionsConnectThroughSubspace(*from_subgraph.regions()[i],
                                             *to_subgraph.regions()[j],
                                             *subspace)) {
            continue;
          }
        }

        // Add edge.
        Vertex* u = from_subgraph.vertices_[i];
        Vertex* v = to_subgraph.vertices_[j];
        Edge* uv_edge = traj_opt_.AddEdge(u, v);
        edges_.emplace_back(uv_edge);

        // Add path continuity constraints.
        uv_edge->AddConstraint(Binding<LinearEqualityConstraint>(
            path_continuity_constraint,
            ConcatenateVariableRefList(
                {GetControlPointsU(*uv_edge).col(from_subgraph_order_),
                 GetControlPointsV(*uv_edge).col(0)})));

        if (subspace != nullptr) {
          // Add subspace constraints to the first control point of the v
          // vertex. Since we are using zeroth order continuity, the last
          // control point
          const auto vars = v->x().segment(0, num_positions());
          solvers::MathematicalProgram prog;
          const VectorX<symbolic::Variable> x =
              prog.NewContinuousVariables(num_positions(), "x");
          subspace->AddPointInSetConstraints(&prog, x);
          for (const auto& binding : prog.GetAllConstraints()) {
            const std::shared_ptr<Constraint>& constraint = binding.evaluator();
            uv_edge->AddConstraint(Binding<Constraint>(constraint, vars));
          }
        }
      }
    }
  }
}

EdgesBetweenSubgraphs::~EdgesBetweenSubgraphs() = default;

bool EdgesBetweenSubgraphs::RegionsConnectThroughSubspace(
    const ConvexSet& A, const ConvexSet& B, const ConvexSet& subspace) {
  DRAKE_THROW_UNLESS(A.ambient_dimension() > 0);
  DRAKE_THROW_UNLESS(A.ambient_dimension() == B.ambient_dimension());
  DRAKE_THROW_UNLESS(A.ambient_dimension() == subspace.ambient_dimension());
  if (std::optional<VectorXd> subspace_point = subspace.MaybeGetPoint()) {
    // If the subspace is a point, then the point must be in both A and B.
    return A.PointInSet(*subspace_point) && B.PointInSet(*subspace_point);
  } else {
    // Otherwise, we can formulate a problem to check if a point is contained in
    // A, B and the subspace.
    Intersection intersection(MakeConvexSets(A, B, subspace));
    return !intersection.IsEmpty();
  }
}

void EdgesBetweenSubgraphs::AddVelocityBounds(
    const Eigen::Ref<const VectorXd>& lb,
    const Eigen::Ref<const VectorXd>& ub) {
  DRAKE_THROW_UNLESS(lb.size() == num_positions());
  DRAKE_THROW_UNLESS(ub.size() == num_positions());

  // We have q̇(t) = drds * dsdt = ṙ(s) / h, and h >= 0, so we
  // use h * lb <= ṙ(s) <= h * ub, formulated as:
  //     0 <= ṙ(s) - h * lb <= inf,
  // - inf <= ṙ(s) - h * ub <= 0.

  // We will enforce the velocity bounds on the last control point of the u set
  // and on the first control point of the v set unless one of the sets are of
  // order zero. In the zero order case, velocity doesn't matter since its a
  // point.

  const Vector1d kVecInf = Vector1d::Constant(kInf);
  const Vector1d kVecZero = Vector1d::Zero();

  if (from_subgraph_order_ == 0 && to_subgraph_order_ == 0) {
    throw std::runtime_error(
        "Cannot add velocity bounds to a subgraph edges where both subgraphs "
        "have zero order.");
  }

  if (from_subgraph_order_ > 0) {
    // Add velocity bounds to the last control point of the u set.
    // See BezierCurve::AsLinearInControlPoints().
    solvers::VectorXDecisionVariable vars(from_subgraph_order_ + 2);
    SparseMatrix<double> m = ur_trajectory_.AsLinearInControlPoints(1)
                                 .col(from_subgraph_order_ - 1)
                                 .transpose();
    SparseMatrix<double> H_lb(
        1 /* we are only constraining the last point in the u set */,
        from_subgraph_order_ +
            2 /* number of control points for one row of r(s) + 1*/);
    H_lb.leftCols(from_subgraph_order_ + 1) = m;
    SparseMatrix<double> H_ub = H_lb;
    for (int i = 0; i < num_positions(); ++i) {
      // Lower bound.  0 <= ṙ(s).row(i) - h * lb <= inf.
      H_lb.coeffRef(0, from_subgraph_order_ + 1) = -lb[i];
      const auto lb_constraint =
          std::make_shared<LinearConstraint>(H_lb, kVecZero, kVecInf);
      // Upper bound. -inf <= ṙ(s).row(i) - h * ub <= 0.
      H_ub.coeffRef(0, from_subgraph_order_ + 1) = -ub[i];
      const auto ub_constraint =
          std::make_shared<LinearConstraint>(H_ub, -kVecInf, kVecZero);
      for (Edge* edge : edges_) {
        // vars = [control_points.row(i).T; time_scaling]
        vars << GetControlPointsU(*edge).row(i).transpose(),
            GetTimeScalingU(*edge);
        edge->AddConstraint(Binding<LinearConstraint>(lb_constraint, vars));
        edge->AddConstraint(Binding<LinearConstraint>(ub_constraint, vars));
      }
    }
  }

  if (to_subgraph_order_ > 0) {
    // Add velocity bounds to the first control point of the v set.
    // See Subgraph::AddVelocityBounds().
    solvers::VectorXDecisionVariable vars(to_subgraph_order_ + 2);
    SparseMatrix<double> m =
        vr_trajectory_.AsLinearInControlPoints(1).col(0).transpose();
    SparseMatrix<double> H_lb(
        1 /* we are only constraining the last point in the u set */,
        to_subgraph_order_ +
            2 /* number of control points for one row of r(s) + 1*/);
    H_lb.leftCols(to_subgraph_order_ + 1) = m;
    SparseMatrix<double> H_ub = H_lb;
    for (int i = 0; i < num_positions(); ++i) {
      // Lower bound.  0 <= ṙ(s).row(i) - h * lb <= inf.
      H_lb.coeffRef(0, to_subgraph_order_ + 1) = -lb[i];
      const auto lb_constraint =
          std::make_shared<LinearConstraint>(H_lb, kVecZero, kVecInf);
      // Upper bound. -inf <= ṙ(s).row(i) - h * ub <= 0.
      H_ub.coeffRef(0, to_subgraph_order_ + 1) = -ub[i];
      const auto ub_constraint =
          std::make_shared<LinearConstraint>(H_ub, -kVecInf, kVecZero);
      for (Edge* edge : edges_) {
        // vars = [control_points.row(i).T; time_scaling]
        vars << GetControlPointsV(*edge).row(i).transpose(),
            GetTimeScalingV(*edge);
        edge->AddConstraint(Binding<LinearConstraint>(lb_constraint, vars));
        edge->AddConstraint(Binding<LinearConstraint>(ub_constraint, vars));
      }
    }
  }
}

Eigen::Map<const MatrixX<symbolic::Variable>>
EdgesBetweenSubgraphs::GetControlPointsU(
    const geometry::optimization::GraphOfConvexSets::Edge& e) const {
  DRAKE_DEMAND(e.xu().size() ==
               num_positions() * (from_subgraph_order_ + 1) + 1);
  return Eigen::Map<const MatrixX<symbolic::Variable>>(
      e.xu().data(), num_positions(), from_subgraph_order_ + 1);
}

Eigen::Map<const MatrixX<symbolic::Variable>>
EdgesBetweenSubgraphs::GetControlPointsV(
    const geometry::optimization::GraphOfConvexSets::Edge& e) const {
  DRAKE_DEMAND(e.xv().size() == num_positions() * (to_subgraph_order_ + 1) + 1);
  return Eigen::Map<const MatrixX<symbolic::Variable>>(
      e.xv().data(), num_positions(), to_subgraph_order_ + 1);
}

symbolic::Variable EdgesBetweenSubgraphs::GetTimeScalingU(
    const geometry::optimization::GraphOfConvexSets::Edge& e) const {
  DRAKE_DEMAND(e.xu().size() ==
               num_positions() * (from_subgraph_order_ + 1) + 1);
  return e.xu()(e.xu().size() - 1);
}

symbolic::Variable EdgesBetweenSubgraphs::GetTimeScalingV(
    const geometry::optimization::GraphOfConvexSets::Edge& e) const {
  DRAKE_DEMAND(e.xv().size() == num_positions() * (to_subgraph_order_ + 1) + 1);
  return e.xv()(e.xv().size() - 1);
}

GcsTrajectoryOptimization::GcsTrajectoryOptimization(int num_positions)
    : num_positions_(num_positions) {
  DRAKE_THROW_UNLESS(num_positions >= 1);
}

GcsTrajectoryOptimization::~GcsTrajectoryOptimization() = default;

Subgraph& GcsTrajectoryOptimization::AddRegions(
    const ConvexSets& regions,
    const std::vector<std::pair<int, int>>& edges_between_regions, int order,
    double h_min, double h_max, std::string name) {
  if (name.empty()) {
    name = fmt::format("Subgraph{}", subgraphs_.size());
  }
  Subgraph* subgraph = new Subgraph(regions, edges_between_regions, order,
                                    h_min, h_max, std::move(name), this);

  // Add global costs to the subgraph.
  for (double weight : global_time_costs_) {
    subgraph->AddTimeCost(weight);
  }

  if (order > 0) {
    // These costs and constraints rely on the derivative of the trajectory.
    for (const MatrixXd& weight_matrix : global_path_length_costs_) {
      subgraph->AddPathLengthCost(weight_matrix);
    }
    for (const auto& [lb, ub] : global_velocity_bounds_) {
      subgraph->AddVelocityBounds(lb, ub);
    }
  }
  return *subgraphs_.emplace_back(subgraph);
}

Subgraph& GcsTrajectoryOptimization::AddRegions(const ConvexSets& regions,
                                                int order, double h_min,
                                                double h_max,
                                                std::string name) {
  // TODO(wrangelvid): This is O(n^2) and can be improved.
  std::vector<std::pair<int, int>> edges_between_regions;
  for (size_t i = 0; i < regions.size(); ++i) {
    for (size_t j = i + 1; j < regions.size(); ++j) {
      if (regions[i]->IntersectsWith(*regions[j])) {
        // Regions are overlapping, add edge.
        edges_between_regions.emplace_back(i, j);
        edges_between_regions.emplace_back(j, i);
      }
    }
  }

  return GcsTrajectoryOptimization::AddRegions(
      regions, edges_between_regions, order, h_min, h_max, std::move(name));
}

EdgesBetweenSubgraphs& GcsTrajectoryOptimization::AddEdges(
    const Subgraph& from_subgraph, const Subgraph& to_subgraph,
    const ConvexSet* subspace) {
  return *subgraph_edges_.emplace_back(
      new EdgesBetweenSubgraphs(from_subgraph, to_subgraph, subspace, this));
}

void GcsTrajectoryOptimization::AddTimeCost(double weight) {
  // Add time cost to each subgraph.
  for (std::unique_ptr<Subgraph>& subgraph : subgraphs_) {
    subgraph->AddTimeCost(weight);
  }
  global_time_costs_.push_back(weight);
}

void GcsTrajectoryOptimization::AddPathLengthCost(
    const MatrixXd& weight_matrix) {
  // Add path length cost to each subgraph.
  for (std::unique_ptr<Subgraph>& subgraph : subgraphs_) {
    if (subgraph->order() > 0) {
      subgraph->AddPathLengthCost(weight_matrix);
    }
  }
  global_path_length_costs_.push_back(weight_matrix);
}

void GcsTrajectoryOptimization::AddPathLengthCost(double weight) {
  const MatrixXd weight_matrix =
      weight * MatrixXd::Identity(num_positions(), num_positions());
  return GcsTrajectoryOptimization::AddPathLengthCost(weight_matrix);
}

void GcsTrajectoryOptimization::AddVelocityBounds(
    const Eigen::Ref<const VectorXd>& lb,
    const Eigen::Ref<const VectorXd>& ub) {
  DRAKE_THROW_UNLESS(lb.size() == num_positions());
  DRAKE_THROW_UNLESS(ub.size() == num_positions());
  // Add path velocity bounds to each subgraph.
  for (std::unique_ptr<Subgraph>& subgraph : subgraphs_) {
    if (subgraph->order() > 0) {
      subgraph->AddVelocityBounds(lb, ub);
    }
  }
  global_velocity_bounds_.push_back({lb, ub});
}


// void GcsTrajectoryOptimization::AddMinDistanceConstraint(multibody::MultibodyPlant<double>& plant, systems::Context<double>* plant_context, double min_distance, double timesteps){
//   std::cout << "Adding the minimum distance constraint..." << std::endl;

//   auto min_dist_constraint = std::make_shared<multibody::MinimumDistanceConstraint>(
//       &plant,
//       min_distance,
//       plant_context
//   );

//   // Iterate over each subgraph
//     // Call subgraph::AddMinDistanceConstraint()
//       // Generate the trajectory
//       // Introduce auxiliary variables and Add LinearEquality constraint to uniformly spaced points along the trajectory.
//       // Add minimum distance constraint to those auxiliary variables.
//       // Somehow add the auxiliary variables to the mathematical program.

//   for (std::unique_ptr<Subgraph>& subgraph : subgraphs_) {
//     if (subgraph->order() > 0) {
//       subgraph->AddMinDistanceConstraint(min_dist_constraint, timesteps);
//     }
//   }
// }

std::tuple<CompositeTrajectory<double>, std::vector<MatrixX<double>>, solvers::MathematicalProgramResult>
GcsTrajectoryOptimization::SolvePath(const Subgraph& source,
                                     const Subgraph& target,
                                     const GraphOfConvexSetsOptions& specified_options) {
  // Fill in default options. Note: if these options change, they must also be
  // updated in the method documentation.
  GraphOfConvexSetsOptions options = specified_options;
  if (!options.convex_relaxation) {
    options.convex_relaxation = true;
  }
  if (!options.preprocessing) {
    options.preprocessing = true;
  }
  if (!options.max_rounded_paths) {
    options.max_rounded_paths = 5;
  }

  const VectorXd empty_vector;

  Vertex* source_vertex = source.vertices_[0];
  Vertex* dummy_source = nullptr;

  Vertex* target_vertex = target.vertices_[0];
  Vertex* dummy_target = nullptr;

  if (source.size() != 1) {
    // Source subgraph has more than one region. Add a dummy source vertex.
    dummy_source = gcs_.AddVertex(Point(empty_vector), "Dummy source");
    source_vertex = dummy_source;
    for (Vertex* v : source.vertices_) {
      AddEdge(dummy_source, v);
    }
  }
  const ScopeExit cleanup_dummy_source_before_returning([&]() {
    if (dummy_source != nullptr) {
      gcs_.RemoveVertex(dummy_source);
    }
  });

  if (target.size() != 1) {
    // Target subgraph has more than one region. Add a dummy target vertex.
    dummy_target = gcs_.AddVertex(Point(empty_vector), "Dummy target");
    target_vertex = dummy_target;
    for (Vertex* v : target.vertices_) {
      AddEdge(v, dummy_target);
    }
  }
  const ScopeExit cleanup_dummy_target_before_returning([&]() {
    if (dummy_target != nullptr) {
      gcs_.RemoveVertex(dummy_target);
    }
  });

  solvers::MathematicalProgramResult result =
      gcs_.SolveShortestPath(*source_vertex, *target_vertex, options);
  if (!result.is_success()) {
    return {CompositeTrajectory<double>({}), std::vector<MatrixX<double>>(), result};
  }

  const double kTolerance = 1.0;  // take any path we can get.
  std::vector<const Edge*> path_edges =
      gcs_.GetSolutionPath(*source_vertex, *target_vertex, result, kTolerance);

  // Remove the dummy edges from the path.
  if (dummy_source != nullptr) {
    DRAKE_DEMAND(!path_edges.empty());
    path_edges.erase(path_edges.begin());
  }
  if (dummy_target != nullptr) {
    DRAKE_DEMAND(!path_edges.empty());
    path_edges.erase(path_edges.end() - 1);
  }

  // Extract the path from the edges.
  std::vector<copyable_unique_ptr<Trajectory<double>>> bezier_curves;
<<<<<<< HEAD
  std::vector<MatrixX<double>> control_points_return;

  for (Edge* edge : path_edges) {
=======
  for (const Edge* e : path_edges) {
>>>>>>> 91e4e1c4
    // Extract phi from the solution to rescale the control points and duration
    // in case we get the relaxed solution.
    const double phi_inv = 1 / result.GetSolution(e->phi());
    // Extract the control points from the solution.
    const int num_control_points = vertex_to_subgraph_[&e->u()]->order() + 1;
    const MatrixX<double> edge_path_points =
        phi_inv *
        Eigen::Map<MatrixX<double>>(result.GetSolution(e->xu()).data(),
                                    num_positions(), num_control_points);

    // Extract the duration from the solution.
    double h = phi_inv * result.GetSolution(e->xu()).tail<1>().value();
    const double start_time =
        bezier_curves.empty() ? 0 : bezier_curves.back()->end_time();

    // Skip edges with a single control point that spend near zero time in the
    // region, since zero order continuity constraint is sufficient. These edges
    // would result in a discontinuous trajectory for velocities and higher
    // derivatives.
    if (!(num_control_points == 1 &&
          vertex_to_subgraph_[&e->u()]->h_min_ == 0)) {
      bezier_curves.emplace_back(std::make_unique<BezierCurve<double>>(
          start_time, start_time + h, edge_path_points));
      control_points_return.emplace_back(edge_path_points);
    }
  }

  // Get the final control points from the solution.
  const Edge& last_edge = *path_edges.back();
  const double phi_inv = 1 / result.GetSolution(last_edge.phi());
  const int num_control_points =
      vertex_to_subgraph_[&last_edge.v()]->order() + 1;
  const MatrixX<double> edge_path_points =
      phi_inv *
      Eigen::Map<MatrixX<double>>(result.GetSolution(last_edge.xv()).data(),
                                  num_positions(), num_control_points);

  double h = phi_inv * result.GetSolution(last_edge.xv()).tail<1>().value();
  const double start_time =
      bezier_curves.empty() ? 0 : bezier_curves.back()->end_time();

  // Skip edges with a single control point that spend near zero time in the
  // region, since zero order continuity constraint is sufficient.
  if (!(num_control_points == 1 &&
        vertex_to_subgraph_[&last_edge.v()]->h_min_ == 0)) {
    bezier_curves.emplace_back(std::make_unique<BezierCurve<double>>(
        start_time, start_time + h, edge_path_points));
    control_points_return.emplace_back(edge_path_points);
  }

  return {CompositeTrajectory<double>(bezier_curves), control_points_return, result};
}

Edge* GcsTrajectoryOptimization::AddEdge(Vertex* u, Vertex* v) {
  return gcs_.AddEdge(u, v, fmt::format("{} -> {}", u->name(), v->name()));
}

double GcsTrajectoryOptimization::EstimateComplexity() const {
  double result = 0;
  // TODO(ggould) A more correct computation estimate would be:
  // If each vertex and edge problem were solved only once, the cost would be
  // | constraint_var_sum = variables per constraint summed over constraints
  // | cost_vars = total unique variables over all costs
  // | constraint_vars = total unique variables over all constraints
  // : constraint_var_sum * cost_vars * constraint_vars^2
  // In fact each vertex must be solved at least as many times as it has
  // edges, so multiply the vertex cost by the vertex's arity.
  for (const auto* v : gcs_.Vertices()) {
    for (const auto& c : v->GetCosts()) {
      result += c.GetNumElements();
    }
    for (const auto& c : v->GetConstraints()) {
      result += c.GetNumElements();
    }
  }
  for (const auto* e : gcs_.Edges()) {
    for (const auto& c : e->GetCosts()) {
      result += c.GetNumElements();
    }
    for (const auto& c : e->GetConstraints()) {
      result += c.GetNumElements();
    }
  }
  return result;
}

}  // namespace trajectory_optimization
}  // namespace planning
}  // namespace drake<|MERGE_RESOLUTION|>--- conflicted
+++ resolved
@@ -223,31 +223,6 @@
   }
 }
 
-<<<<<<< HEAD
-// void Subgraph::AddMinDistanceConstraint(std::shared_ptr<multibody::MinimumDistanceConstraint> min_dist_constraint, double timesteps)
-// {
-//   (void) min_dist_constraint;
-//   std::cout << "Adding min dist constraint timestep.. " << timesteps << std::endl;
-
-//   auto xvars = traj_opt_.gcs_.final_prog_.NewContinuousVariables(timesteps, num_positions(), "xvars");
-//   std::cout << "WHOAAAA" << std::endl;
-
-//   // Eigen::MatrixXd goal_margin = 0.01 * VectorX<double>::Ones(num_positions());
-
-//   std::cout << "Start time : " << u_r_trajectory_.start_time() << ", End time : " << u_r_trajectory_.end_time() << std::endl;
-
-//   // auto segment_trajectory = BezierCurve<Expression>(0, 1, segment_control.cast<Expression>());
-//   for (int t = 0; t < timesteps; t++) {
-
-//     double tStep= static_cast<double>(t) / timesteps;
-//   //   traj_opt_.gcs_.final_prog_.AddLinearEqualityConstraint(xvars.row(t) == u_r_trajectory_.value(tStep).transpose());
-//   //   traj_opt_.gcs_.final_prog_.AddConstraint(min_dist_constraint, xvars.row(t));
-
-//     std::cout << u_r_trajectory_.value(tStep).transpose() << std::endl;
-//   }
-// }
-
-=======
 Eigen::Map<const MatrixX<symbolic::Variable>> Subgraph::GetControlPoints(
     const geometry::optimization::GraphOfConvexSets::Vertex& v) const {
   DRAKE_DEMAND(v.x().size() == num_positions() * (order_ + 1) + 1);
@@ -260,7 +235,6 @@
   DRAKE_DEMAND(v.x().size() == num_positions() * (order_ + 1) + 1);
   return v.x()(v.x().size() - 1);
 }
->>>>>>> 91e4e1c4
 
 EdgesBetweenSubgraphs::EdgesBetweenSubgraphs(
     const Subgraph& from_subgraph, const Subgraph& to_subgraph,
@@ -682,13 +656,9 @@
 
   // Extract the path from the edges.
   std::vector<copyable_unique_ptr<Trajectory<double>>> bezier_curves;
-<<<<<<< HEAD
   std::vector<MatrixX<double>> control_points_return;
 
-  for (Edge* edge : path_edges) {
-=======
-  for (const Edge* e : path_edges) {
->>>>>>> 91e4e1c4
+  for (const Edge* edge : path_edges) {
     // Extract phi from the solution to rescale the control points and duration
     // in case we get the relaxed solution.
     const double phi_inv = 1 / result.GetSolution(e->phi());
