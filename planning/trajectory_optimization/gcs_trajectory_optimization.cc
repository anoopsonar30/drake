#include "drake/planning/trajectory_optimization/gcs_trajectory_optimization.h"

#include <limits>
#include <tuple>
#include <unordered_map>
#include <unordered_set>
#include <iostream>

#include "drake/common/pointer_cast.h"
#include "drake/common/scope_exit.h"
#include "drake/common/symbolic/decompose.h"
#include "drake/common/trajectories/piecewise_trajectory.h"
#include "drake/geometry/optimization/cartesian_product.h"
#include "drake/geometry/optimization/geodesic_convexity.h"
#include "drake/geometry/optimization/hpolyhedron.h"
#include "drake/geometry/optimization/intersection.h"
#include "drake/geometry/optimization/point.h"
#include "drake/math/autodiff_gradient.h"
#include "drake/math/matrix_util.h"
#include "drake/multibody/plant/multibody_plant.h"
#include "drake/multibody/tree/planar_joint.h"
#include "drake/multibody/tree/revolute_joint.h"
#include "drake/multibody/tree/rpy_floating_joint.h"
#include "drake/solvers/solve.h"

namespace drake {
namespace planning {
namespace trajectory_optimization {

using Subgraph = GcsTrajectoryOptimization::Subgraph;
using EdgesBetweenSubgraphs = GcsTrajectoryOptimization::EdgesBetweenSubgraphs;

using drake::solvers::MathematicalProgram;
using drake::solvers::Solve;
using drake::solvers::VectorXDecisionVariable;
using Eigen::MatrixXd;
using Eigen::SparseMatrix;
using Eigen::VectorXd;
using geometry::optimization::CartesianProduct;
using geometry::optimization::CheckIfSatisfiesConvexityRadius;
using geometry::optimization::ComputePairwiseIntersections;
using geometry::optimization::ConvexSet;
using geometry::optimization::ConvexSets;
using geometry::optimization::GraphOfConvexSets;
using geometry::optimization::GraphOfConvexSetsOptions;
using geometry::optimization::HPolyhedron;
using geometry::optimization::Intersection;
using geometry::optimization::PartitionConvexSet;
using geometry::optimization::Point;
using geometry::optimization::internal::ComputeOffsetContinuousRevoluteJoints;
using geometry::optimization::internal::GetMinimumAndMaximumValueAlongDimension;
using geometry::optimization::internal::ThrowsForInvalidContinuousJointsList;
using math::ExtractValue;
using math::InitializeAutoDiff;
using multibody::Joint;
using multibody::JointIndex;
using multibody::MultibodyPlant;
using multibody::PlanarJoint;
using multibody::RevoluteJoint;
using multibody::RpyFloatingJoint;
using solvers::Binding;
using solvers::ConcatenateVariableRefList;
using solvers::Constraint;
using solvers::Cost;
using solvers::L2NormCost;
using solvers::LinearConstraint;
using solvers::LinearCost;
using solvers::LinearEqualityConstraint;
using solvers::QuadraticCost;
using symbolic::DecomposeLinearExpressions;
using symbolic::Expression;
using symbolic::MakeMatrixContinuousVariable;
using symbolic::MakeVectorContinuousVariable;
using trajectories::BezierCurve;
using trajectories::CompositeTrajectory;
using trajectories::PiecewiseTrajectory;
using trajectories::Trajectory;
using Vertex = GraphOfConvexSets::Vertex;
using Edge = GraphOfConvexSets::Edge;
using VertexId = GraphOfConvexSets::VertexId;
using EdgeId = GraphOfConvexSets::EdgeId;
using Transcription = GraphOfConvexSets::Transcription;

const double kInf = std::numeric_limits<double>::infinity();

/* Implements a constraint of the form
  0 <= dᴺr(s) / dsᴺ - hᴺ * lb <= inf,
  0 <= - dᴺr(s) / dsᴺ + hᴺ * ub <= inf,
  where
  N := derivative order,
  h = x[num_control_points],
  dᴺr(s) / dsᴺ = M * x[0:num_control_points].

  This constraint is enforced along one dimension of the Bézier curve, hence
  must be called for each dimension separately.
*/
class NonlinearDerivativeConstraint : public solvers::Constraint {
 public:
  NonlinearDerivativeConstraint(const Eigen::SparseMatrix<double>& M, double lb,
                                double ub, int derivative_order)
      : Constraint(2 * M.rows(), M.cols() + 1,
                   Eigen::VectorXd::Zero(2 * M.rows()),
                   Eigen::VectorXd::Constant(
                       2 * M.rows(), std::numeric_limits<double>::infinity())),
        M_(M),
        lb_(lb),
        ub_(ub),
        derivative_order_(derivative_order),
        num_control_points_(M.cols()) {
    DRAKE_DEMAND(derivative_order > 1);
  }

  template <typename T, typename U>
  void DoEvalGeneric(const Eigen::Ref<const VectorX<U>>& x,
                     VectorX<T>* y) const {
    // x is the stack [r_control.row(i); h].
    using std::pow;
    T pow_h = pow(x[num_control_points_], derivative_order_);

    // Precompute Matrix Product.
    VectorX<T> Mx = M_ * x.head(num_control_points_);

    y->head(M_.rows()) = Mx.array() - pow_h * lb_;
    y->tail(M_.rows()) = -Mx.array() + pow_h * ub_;
  }

  void DoEval(const Eigen::Ref<const Eigen::VectorXd>& x,
              Eigen::VectorXd* y) const {
    DoEvalGeneric(x, y);
  }

  void DoEval(const Eigen::Ref<const AutoDiffVecXd>& x,
              AutoDiffVecXd* y) const {
    DoEvalGeneric(x, y);
  }

  void DoEval(const Eigen::Ref<const VectorX<symbolic::Variable>>& x,
              VectorX<symbolic::Expression>* y) const {
    DoEvalGeneric(x, y);
  }

 private:
  const Eigen::SparseMatrix<double> M_;
  const double lb_;
  const double ub_;
  const int derivative_order_;
  const int num_control_points_;
};

/* Implements a constraint of the form
  (dᴺrᵤ(s=1) / dsᴺ) * hᵥᴺ == (dᴺrᵥ(s=0) / dsᴺ) * hᵤᴺ
  where
  N := derivative order,
  hᵤ = x[num_u_control_points],
  hᵥ = x[num_u_control_points + num_v_control_points + 1],
  dᴺrᵤ(s) / dsᴺ = Mu * x[0:num_u_control_points].
  dᴺrᵥ(s) / dsᴺ = Mv * x[num_u_control_points + 1: -1].

  This constraint is enforced along one dimension of the Bézier curve, hence
  must be called for each dimension separately.
*/
class NonlinearContinuityConstraint : public solvers::Constraint {
 public:
  NonlinearContinuityConstraint(const Eigen::SparseMatrix<double>& Mu,
                                const Eigen::SparseMatrix<double>& Mv,
                                int continuity_order)
      : Constraint(1, Mu.cols() + 1 + Mv.cols() + 1, Eigen::VectorXd::Zero(1),
                   Eigen::VectorXd::Zero(1)),
        Mu_(Mu),
        Mv_(Mv),
        continuity_order_(continuity_order),
        num_control_points_u_(Mu.cols()),
        num_control_points_v_(Mv.cols()) {
    DRAKE_DEMAND(Mu.rows() == 1);
    DRAKE_DEMAND(Mv.rows() == 1);
    DRAKE_DEMAND(continuity_order >= 1);
  }

  template <typename T, typename U>
  void DoEvalGeneric(const Eigen::Ref<const VectorX<U>>& x,
                     VectorX<T>* y) const {
    // x is the stack [r_control_u.row(i); h_u; r_control_v.row(i); h_v;].

    using std::pow;
    T pow_h_u = pow(x[num_control_points_u_], continuity_order_);
    T pow_h_v = pow(x[num_control_points_u_ + num_control_points_v_ + 1],
                    continuity_order_);

    // Precompute Matrix Products.
    T Mu_x = Mu_.row(0) * x.head(num_control_points_u_);
    T Mv_x = Mv_.row(0) *
             x.segment(num_control_points_u_ + 1, num_control_points_v_);

    (*y)[0] = Mu_x * pow_h_v - Mv_x * pow_h_u;
  }

  void DoEval(const Eigen::Ref<const Eigen::VectorXd>& x,
              Eigen::VectorXd* y) const {
    DoEvalGeneric(x, y);
  }

  void DoEval(const Eigen::Ref<const AutoDiffVecXd>& x,
              AutoDiffVecXd* y) const {
    DoEvalGeneric(x, y);
  }

  void DoEval(const Eigen::Ref<const VectorX<symbolic::Variable>>& x,
              VectorX<symbolic::Expression>* y) const {
    DoEvalGeneric(x, y);
  }

 private:
  const Eigen::SparseMatrix<double> Mu_;
  const Eigen::SparseMatrix<double> Mv_;
  const int continuity_order_;
  const int num_control_points_u_;
  const int num_control_points_v_;
};

Subgraph::Subgraph(
    const ConvexSets& regions,
    const std::vector<std::pair<int, int>>& edges_between_regions, int order,
    double h_min, double h_max, std::string name,
    const std::vector<VectorXd>* edge_offsets,
    GcsTrajectoryOptimization* traj_opt)
    : regions_(regions),
      order_(order),
      h_min_(h_min),
      name_(std::move(name)),
      traj_opt_(*traj_opt) {
  DRAKE_THROW_UNLESS(order >= 0);
  DRAKE_THROW_UNLESS(!regions_.empty());

  // This will hold the edge offsets if they weren't given as an argument.
  std::optional<std::vector<VectorXd>> maybe_edge_offsets;

  if (edge_offsets) {
    DRAKE_THROW_UNLESS(edge_offsets->size() == edges_between_regions.size());
  } else {
    maybe_edge_offsets = std::vector<VectorXd>{};
    std::vector<std::vector<std::pair<double, double>>> continuous_bboxes;
    continuous_bboxes.reserve(ssize(regions));
    for (const auto& region_ptr : regions) {
      continuous_bboxes.push_back(GetMinimumAndMaximumValueAlongDimension(
          *region_ptr, continuous_revolute_joints()));
    }
    maybe_edge_offsets->reserve(edges_between_regions.size());
    for (const auto& [i, j] : edges_between_regions) {
      maybe_edge_offsets->push_back(ComputeOffsetContinuousRevoluteJoints(
          num_positions(), continuous_revolute_joints(),
          continuous_bboxes.at(i), continuous_bboxes.at(j)));
    }
    edge_offsets = &(maybe_edge_offsets.value());
  }

  // Make sure all regions have the same ambient dimension.
  for (const std::unique_ptr<ConvexSet>& region : regions_) {
    DRAKE_THROW_UNLESS(region != nullptr);
    DRAKE_THROW_UNLESS(region->ambient_dimension() == num_positions());
  }

  // If there are any continuous revolute joints, make sure the convexity radius
  // is respected.
  if (continuous_revolute_joints().size() > 0) {
    ThrowsForInvalidConvexityRadius();
  }

  // Make time scaling set once to avoid many allocations when adding the
  // vertices to GCS.
  const HPolyhedron time_scaling_set =
      HPolyhedron::MakeBox(Vector1d(h_min), Vector1d(h_max));

  // Add Regions with time scaling set.
  for (int i = 0; i < ssize(regions_); ++i) {
    ConvexSets vertex_set;
    // Assign each control point to a separate set.
    const int num_points = order + 1;
    vertex_set.reserve(num_points + 1);
    vertex_set.insert(vertex_set.begin(), num_points,
                      ConvexSets::value_type{*regions_[i]});
    // Add time scaling set.
    vertex_set.emplace_back(time_scaling_set);

    vertices_.emplace_back(traj_opt_.gcs_.AddVertex(
        CartesianProduct(vertex_set), fmt::format("{}: Region{}", name_, i)));
    traj_opt->vertex_to_subgraph_[vertices_.back()] = this;
  }

  r_trajectory_ =
      BezierCurve<double>(0, 1, MatrixXd::Zero(num_positions(), order + 1));

  // GetControlPoints(u).col(order) - GetControlPoints(v).col(0) = 0, via Ax =
  // 0, A = [I, -I], x = [u_controls.col(order); v_controls.col(0)].
  Eigen::SparseMatrix<double> A(num_positions(), 2 * num_positions());
  std::vector<Eigen::Triplet<double>> tripletList;
  tripletList.reserve(2 * num_positions());
  for (int i = 0; i < num_positions(); ++i) {
    tripletList.push_back(Eigen::Triplet<double>(i, i, 1.0));
    tripletList.push_back(Eigen::Triplet<double>(i, num_positions() + i, -1.0));
  }
  A.setFromTriplets(tripletList.begin(), tripletList.end());
  for (int idx = 0; idx < ssize(edges_between_regions); ++idx) {
    // Add edge.
    Vertex* u = vertices_.at(edges_between_regions[idx].first);
    Vertex* v = vertices_.at(edges_between_regions[idx].second);
    Edge* uv_edge = traj_opt_.AddEdge(u, v);

    edges_.emplace_back(uv_edge);

    // Add path continuity constraints. To handle edge offsets, we enforce the
    // constraint GetControlPoints(u).col(order) - GetControlPoints(v).col(0) =
    // -tau_uv.value(), via Ax = -edge_offsets->at(idx), A = [I, -I],
    // x = [u_controls.col(order); v_controls.col(0)].
    const auto path_continuity_constraint =
        std::make_shared<LinearEqualityConstraint>(A, -edge_offsets->at(idx));
    uv_edge->AddConstraint(Binding<Constraint>(
        path_continuity_constraint,
        {GetControlPoints(*u).col(order), GetControlPoints(*v).col(0)}));
  }
}

Subgraph::~Subgraph() = default;

void Subgraph::ThrowsForInvalidConvexityRadius() const {
  for (int i = 0; i < ssize(regions_); ++i) {
    for (const int& j : continuous_revolute_joints()) {
      auto [min_value, max_value] =
          GetMinimumAndMaximumValueAlongDimension(*regions_[i], j);
      if (max_value - min_value >= M_PI) {
        throw std::runtime_error(fmt::format(
            "GcsTrajectoryOptimization: Region at index {} is wider than π "
            "along dimension {}, so it doesn't respect the convexity radius! "
            "To add this set, separate it into smaller pieces so that along "
            "dimensions corresponding to continuous revolute joints, its width "
            "is strictly smaller than π. This can be done manually, or with "
            "the helper function PartitionConvexSet.",
            i, j));
      }
    }
  }
}

std::vector<const GraphOfConvexSets::Vertex*> Subgraph::Vertices() const {
  std::vector<const GraphOfConvexSets::Vertex*> vertices;
  vertices.reserve(vertices_.size());
  for (const auto& v : vertices_) {
    vertices.push_back(v);
  }
  return vertices;
}

std::vector<const GraphOfConvexSets::Edge*> Subgraph::Edges() const {
  std::vector<const GraphOfConvexSets::Edge*> edges;
  edges.reserve(edges_.size());
  for (const auto& e : edges_) {
    edges.push_back(e);
  }
  return edges;
}

void Subgraph::AddTimeCost(double weight) {
  // The time cost is the sum of duration variables ∑ hᵢ
  auto time_cost =
      std::make_shared<LinearCost>(weight * Eigen::VectorXd::Ones(1), 0.0);

  for (Vertex* v : vertices_) {
    // The duration variable is the last element of the vertex.
    v->AddCost(Binding<LinearCost>(time_cost, v->x().tail(1)));
  }
}

void Subgraph::AddPathLengthCost(const MatrixXd& weight_matrix) {
  /*
    We will upper bound the trajectory length by the sum of the distances
    between the control points. ∑ |weight_matrix * (rᵢ₊₁ − rᵢ)|₂
  */
  DRAKE_THROW_UNLESS(weight_matrix.rows() == num_positions());
  DRAKE_THROW_UNLESS(weight_matrix.cols() == num_positions());

  if (order() == 0) {
    throw std::runtime_error(
        "Path length cost is not defined for a set of order 0.");
  }

  MatrixXd A(num_positions(), 2 * num_positions());
  A << weight_matrix, -weight_matrix;
  const auto path_length_cost =
      std::make_shared<L2NormCost>(A, VectorXd::Zero(num_positions()));

  for (Vertex* v : vertices_) {
    auto control_points = GetControlPoints(*v);
    for (int i = 0; i < control_points.cols() - 1; ++i) {
      v->AddCost(Binding<L2NormCost>(
          path_length_cost,
          {control_points.col(i + 1), control_points.col(i)}));
    }
  }
}

void Subgraph::AddPathEnergyCost(const MatrixXd& weight_matrix) {
  // Add a cost to the control points of the trajectory that is of the form ∑
  // (rᵢ₊₁ * weight_matrix * rᵢ)

  Eigen::MatrixXd b = Eigen::VectorXd::Zero(2 * num_positions());

  MatrixXd Q(2 * num_positions(), 2 * num_positions());

  Q.block(0, 0, num_positions(), num_positions()) << weight_matrix;
  Q.block(num_positions(), num_positions(), num_positions(), num_positions())
      << weight_matrix;
  Q.block(0, num_positions(), num_positions(), num_positions())
      << -weight_matrix;
  Q.block(num_positions(), 0, num_positions(), num_positions())
      << -weight_matrix;

  const auto path_squared_cost = std::make_shared<QuadraticCost>(Q, b);

  for (Vertex* v : vertices_) {
    auto control_points = GetControlPoints(*v);
    for (int i = 0; i < control_points.cols() - 1; ++i) {
      v->AddCost(Binding<QuadraticCost>(
          path_squared_cost,
          {control_points.col(i + 1), control_points.col(i)}));
    }
  }
}

void Subgraph::AddPathLengthCost(double weight) {
  const MatrixXd weight_matrix =
      weight * MatrixXd::Identity(num_positions(), num_positions());
  return Subgraph::AddPathLengthCost(weight_matrix);
}

void Subgraph::AddPathEnergyCost(double weight) {
  // Note that the scalar 2 is present to construct an appropriate default cost
  // of the form |(rᵢ₊₁ − rᵢ)|₂². The constructed quadratic cost is of the form
  // .5 * x'Qx, so Q must be 2 * I to counteract the 0.5 scalar in the quadratic
  // cost.
  const MatrixXd weight_matrix =
      weight * 2 * MatrixXd::Identity(num_positions(), num_positions());
  return Subgraph::AddPathEnergyCost(weight * weight_matrix);
}

void Subgraph::AddVelocityBounds(const Eigen::Ref<const VectorXd>& lb,
                                 const Eigen::Ref<const VectorXd>& ub) {
  DRAKE_THROW_UNLESS(lb.size() == num_positions());
  DRAKE_THROW_UNLESS(ub.size() == num_positions());
  if (order() == 0) {
    throw std::runtime_error(
        "Velocity Bounds are not defined for a set of order 0.");
  }

  // We have q̇(t) = drds * dsdt = ṙ(s) / h, and h >= 0, so we
  // use h * lb <= ṙ(s) <= h * ub, formulated as:
  //     0 <= ṙ(s) - h * lb <= inf,
  // - inf <= ṙ(s) - h * ub <= 0.

  // This leverages the convex hull property of the B-splines: if all of the
  // control points satisfy these convex constraints and the curve is inside
  // the convex hull of these constraints, then the curve satisfies the
  // constraints for all t.

  // The relevant derivatives of the Bezier curve come in the form:
  // rdot_control.row(i).T = M.T * r_control.row(i).T, so we loop over the
  // positions, rather than over the control points.
  const VectorXd kVecInf = VectorXd::Constant(order_, kInf);
  const VectorXd kVecZero = VectorXd::Zero(order_);
  solvers::VectorXDecisionVariable vars(order_ + 2);
  SparseMatrix<double> H_lb(
      order_ /* number of control points for one row of ṙ(s)*/,
      order_ + 2 /* number of control points for one row of r(s) + 1*/);
  H_lb.leftCols(order_ + 1) =
      r_trajectory_.AsLinearInControlPoints(1).transpose();
  SparseMatrix<double> H_ub = H_lb;
  for (int i = 0; i < num_positions(); ++i) {
    // Lower bound.  0 <= ṙ(s).row(i) - h * lb <= inf.
    H_lb.rightCols<1>() = VectorXd::Constant(order_, -lb[i]).sparseView();
    const auto lb_constraint =
        std::make_shared<LinearConstraint>(H_lb, kVecZero, kVecInf);
    // Upper bound. -inf <= ṙ(s).row(i) - h * ub <= 0.
    H_ub.rightCols<1>() = VectorXd::Constant(order_, -ub[i]).sparseView();
    const auto ub_constraint =
        std::make_shared<LinearConstraint>(H_ub, -kVecInf, kVecZero);
    for (Vertex* v : vertices_) {
      vars << GetControlPoints(*v).row(i).transpose(), GetTimeScaling(*v);
      v->AddConstraint(Binding<LinearConstraint>(lb_constraint, vars));
      v->AddConstraint(Binding<LinearConstraint>(ub_constraint, vars));
    }
  }
}

void Subgraph::AddNonlinearDerivativeBounds(
    const Eigen::Ref<const Eigen::VectorXd>& lb,
    const Eigen::Ref<const Eigen::VectorXd>& ub, int derivative_order) {
  DRAKE_THROW_UNLESS(lb.size() == num_positions());
  DRAKE_THROW_UNLESS(ub.size() == num_positions());

  if (derivative_order > order()) {
    throw std::runtime_error(
        "Derivative order must be less than or equal to the set order.");
  }

  if (derivative_order == 1) {
    throw std::runtime_error(
        "Use AddVelocityBounds instead of AddNonlinearDerivativeBounds with "
        "derivative_order=1; velocity bounds are linear.");
  }

  if (derivative_order < 1) {
    throw std::runtime_error("Derivative order must be greater than 1.");
  }

  // The nonlinear derivative dᴺq(t) / dtᴺ = dᴺr(s) / dsᴺ / hᴺ, with h >= 0,
  // can be written as hᴺ * lb <= dᴺr(s) / dsᴺ <= hᴺ * ub, and constrained as:
  // 0 <=   dᴺr(s) / dsᴺ - hᴺ * lb <= inf,
  // 0 <= - dᴺr(s) / dsᴺ + hᴺ * ub <= inf.

  // The nonlinear constraint will be enforced in the restriction and MIP
  // of GCS, while a convex surrogate in the relaxation transcription will
  // guide the rounding process.

  // Since hᴺ is the source of nonlinearities, we will replace it with:
  // h₀ᴺ⁻¹h
  // Then we will get the following linear constraint:
  // 0 <=   dᴺr(s) / dsᴺ - h₀ᴺ⁻¹h * lb <= inf
  // 0 <= - dᴺr(s) / dsᴺ + h₀ᴺ⁻¹h * ub <= inf.

  // For simplicity sake, we will set h₀ to one until we come up with a
  // reasonable heuristic, e.g. based on the maximum length of the convex set.
  const double h0 = 1.0;

  // This leverages the convex hull property of the B-splines: if all of the
  // control points satisfy these convex constraints and the curve is inside
  // the convex hull of these constraints, then the curve satisfies the
  // constraints for all t.

  // The relevant derivatives of the Bezier curve come in the form:
  // rdot_control.row(i).T = M.T * r_control.row(i).T, so we loop over the
  // positions, rather than over the control points.
  solvers::VectorXDecisionVariable vars(order_ + 2);
  SparseMatrix<double> M_transpose =
      r_trajectory_.AsLinearInControlPoints(derivative_order).transpose();

  // Lower bound: 0 <=   (dᴺr(s) / dsᴺ).row(i) - h₀ᴺ⁻¹h * lb[i] <= inf,
  // Upper bound: 0 <= - (dᴺr(s) / dsᴺ).row(i) + h₀ᴺ⁻¹h * ub[i] <= inf.

  int rdot_control_points = order_ + 1 - derivative_order;
  const VectorXd kVecInf = VectorXd::Constant(2 * rdot_control_points, kInf);
  const VectorXd kVecZero = VectorXd::Zero(2 * rdot_control_points);
  Eigen::MatrixXd H(
      2 * rdot_control_points,
      order_ + 2);  // number of control points for one row of r(s) + 1
  H.block(0, 0, M_transpose.rows(), M_transpose.cols()) = M_transpose;
  H.block(M_transpose.rows(), 0, M_transpose.rows(), M_transpose.cols()) =
      -M_transpose;

  for (int i = 0; i < num_positions(); ++i) {
    // Update the bounds for each position.
    H.block(0, order_ + 1, rdot_control_points, 1) = VectorXd::Constant(
        rdot_control_points, -std::pow(h0, derivative_order - 1) * lb[i]);
    H.block(rdot_control_points, order_ + 1, rdot_control_points, 1) =
        VectorXd::Constant(rdot_control_points,
                           std::pow(h0, derivative_order - 1) * ub[i]);

    const auto normalized_path_derivative_constraint =
        std::make_shared<LinearConstraint>(H.sparseView(), kVecZero, kVecInf);

    const auto nonlinear_derivative_constraint =
        std::make_shared<NonlinearDerivativeConstraint>(
            M_transpose, lb[i], ub[i], derivative_order);
    for (Vertex* v : vertices_) {
      vars << GetControlPoints(*v).row(i).transpose(), GetTimeScaling(*v);
      // Add convex surrogate.
      v->AddConstraint(Binding<LinearConstraint>(
                           normalized_path_derivative_constraint, vars),
                       {Transcription::kRelaxation});
      // Add nonlinear constraint.
      v->AddConstraint(Binding<NonlinearDerivativeConstraint>(
                           nonlinear_derivative_constraint, vars),
                       {Transcription::kMIP, Transcription::kRestriction});
    }
  }
}

void Subgraph::AddPathContinuityConstraints(int continuity_order) {
  if (continuity_order == 0) {
    throw std::runtime_error(
        "Path continuity is enforced by default. Choose a higher order.");
  }
  if (continuity_order < 1) {
    throw std::runtime_error("Order must be greater than or equal to 1.");
  }

  if (order_ < continuity_order) {
    throw std::runtime_error(
        "Cannot add continuity constraint of order greater than the set "
        "order.");
  }

  // The continuity on derivatives of r(s) will be enforced between the last
  // control point of the u set and the first control point of the v set in an
  // edge. urdot_control.col(order-continuity_order) - vrdot_control.col(0) = 0,
  // The latter can be achieved by getting the control point matrix M.
  // A = [M.col(order - continuity_order).T, -M.col(0).T],
  // x = [u_controls.row(i); v_controls.row(i)].
  // Ax = 0,

  SparseMatrix<double> Mu_transpose =
      r_trajectory_.AsLinearInControlPoints(continuity_order)
          .col(order_ - continuity_order)
          .transpose();

  SparseMatrix<double> Mv_transpose =
      r_trajectory_.AsLinearInControlPoints(continuity_order)
          .col(0)
          .transpose();

  // Concatenate Mu_transpose and Mv_transpose.
  // A = [Mu.T, - Mv.T]

  // The A matrix will have one row since sparsity allows us to enforce the
  // continuity in each dimension. The number of columns matches the number of
  // control points for one row of r_u(s) and r_v(s).
  SparseMatrix<double> A(1, 2 * (order_ + 1));
  A.leftCols(order_ + 1) = Mu_transpose;
  A.rightCols(order_ + 1) = -Mv_transpose;

  const auto continuity_constraint =
      std::make_shared<LinearEqualityConstraint>(A, VectorXd::Zero(1));

  for (int i = 0; i < num_positions(); ++i) {
    for (Edge* edge : edges_) {
      // Add continuity constraints.
      edge->AddConstraint(Binding<LinearEqualityConstraint>(
          continuity_constraint, {GetControlPoints(edge->u()).row(i),
                                  GetControlPoints(edge->v()).row(i)}));
    }
  }
}

void Subgraph::AddContinuityConstraints(int continuity_order) {
  if (continuity_order == 0) {
    throw std::runtime_error(
        "Path continuity is enforced by default. Choose a higher order.");
  }
  if (continuity_order < 1) {
    throw std::runtime_error("Order must be greater than or equal to 1.");
  }

  if (continuity_order > order_) {
    throw std::runtime_error(
        "Cannot add continuity constraint of order greater than the set "
        "order.");
  }

  // The continuity on derivatives of q(t) will be enforced between the last
  // control point of the u set and the first control point of the v set in an
  // edge.

  // Since the derivative of q(t) appears nonlinear in h, the following
  // nonlinear constraint will be enforced on the MIP and the restriction:
  // (dᴺrᵤ(s=1) / dsᴺ) / hᵤᴺ == (dᴺrᵥ(s=0) / dsᴺ) / hᵥᴺ.

  // Which can be written as:
  // urdot_control.col(order-N) * hᵥᴺ - vrdot_control.col(0) * hᵤᴺ = 0.
  SparseMatrix<double> Mu_transpose =
      r_trajectory_.AsLinearInControlPoints(continuity_order)
          .col(order_ - continuity_order)
          .transpose();

  SparseMatrix<double> Mv_transpose =
      r_trajectory_.AsLinearInControlPoints(continuity_order)
          .col(0)
          .transpose();

  const auto nonlinear_continuity_constraint =
      std::make_shared<NonlinearContinuityConstraint>(
          Mu_transpose, Mv_transpose, continuity_order);
  solvers::VectorXDecisionVariable vars(2 * (order_ + 2));

  // Since hᵤᴺ, hᵥᴺ is the source of nonlinearities, we will replace it with
  // hᵤ₀ᴺ and hᵥ₀ᴺ, which are the characteristic times of the respective sets:
  // (dᴺrᵤ(s=1) / dsᴺ) / hᵤ₀ᴺ == (dᴺrᵥ(s=0) / dsᴺ) / hᵥ₀ᴺ.

  // Then we will get the following linear equality constraint as a surrogate:
  // urdot_control.col(order-N) * hᵥ₀ᴺ - vrdot_control.col(0) * hᵤ₀ᴺ = 0.

  // For simplicity sake, we will set hᵤ₀ and hᵥ₀ to one until we come up with a
  // reasonable heuristic, e.g. based on the maximum length of the convex set.

  const double hu0 = 1.0;
  const double hv0 = 1.0;

  // The latter can be achieved by getting the control point matrix M.
  // A = [Mu.col(order - continuity_order).T * hᵥ₀, -Mv.col(0).T * hᵤ₀],
  // x = [u_controls.row(i); v_controls.row(i)].
  // Ax = 0,

  // The A matrix will have one row since sparsity allows us to enforce the
  // continuity in each dimension. The number of columns matches the number of
  // control points for one row of r_u(s) and r_v(s).
  SparseMatrix<double> A(1, 2 * (order_ + 1));
  A.leftCols(order_ + 1) = Mu_transpose * hv0;
  A.rightCols(order_ + 1) = -Mv_transpose * hu0;

  const auto path_continuity_constraint =
      std::make_shared<LinearEqualityConstraint>(A, VectorXd::Zero(1));

  for (int i = 0; i < num_positions(); ++i) {
    for (Edge* edge : edges_) {
      // Add convex surrogate.
      edge->AddConstraint(
          Binding<LinearEqualityConstraint>(
              path_continuity_constraint, {GetControlPoints(edge->u()).row(i),
                                           GetControlPoints(edge->v()).row(i)}),
          {Transcription::kRelaxation});

      // Add nonlinear constraint.
      vars << GetControlPoints(edge->u()).row(i).transpose(),
          GetTimeScaling(edge->u()),
          GetControlPoints(edge->v()).row(i).transpose(),
          GetTimeScaling(edge->v());
      edge->AddConstraint(Binding<NonlinearContinuityConstraint>(
                              nonlinear_continuity_constraint, vars),
                          {Transcription::kMIP, Transcription::kRestriction});
    }
  }
}

Eigen::Map<const MatrixX<symbolic::Variable>> Subgraph::GetControlPoints(
    const geometry::optimization::GraphOfConvexSets::Vertex& v) const {
  DRAKE_DEMAND(v.x().size() == num_positions() * (order_ + 1) + 1);
  return Eigen::Map<const MatrixX<symbolic::Variable>>(
      v.x().data(), num_positions(), order_ + 1);
}

symbolic::Variable Subgraph::GetTimeScaling(
    const geometry::optimization::GraphOfConvexSets::Vertex& v) const {
  DRAKE_DEMAND(v.x().size() == num_positions() * (order_ + 1) + 1);
  return v.x()(v.x().size() - 1);
}

EdgesBetweenSubgraphs::EdgesBetweenSubgraphs(
    const Subgraph& from_subgraph, const Subgraph& to_subgraph,
    const ConvexSet* subspace, GcsTrajectoryOptimization* traj_opt,
    const std::vector<std::pair<int, int>>* edges_between_regions,
    const std::vector<Eigen::VectorXd>* edge_offsets)
    : traj_opt_(*traj_opt),
      from_subgraph_(from_subgraph),
      to_subgraph_(to_subgraph) {
  if (edge_offsets) {
    if (!edges_between_regions) {
      throw std::runtime_error(
          "If edge_offsets are specified, then edges_between_regions must also "
          "be specified.");
    }
    DRAKE_THROW_UNLESS(edge_offsets->size() == edges_between_regions->size());
  }
  // Formulate edge costs and constraints.
  if (subspace != nullptr) {
    if (subspace->ambient_dimension() != num_positions()) {
      throw std::runtime_error(
          "Subspace dimension must match the number of positions.");
    }
    if (typeid(*subspace) != typeid(Point) &&
        typeid(*subspace) != typeid(HPolyhedron)) {
      throw std::runtime_error("Subspace must be a Point or HPolyhedron.");
    }
  }

  ur_trajectory_ = BezierCurve<double>(
      0, 1, MatrixXd::Zero(num_positions(), from_subgraph_.order() + 1));
  vr_trajectory_ = BezierCurve<double>(
      0, 1, MatrixXd::Zero(num_positions(), to_subgraph_.order() + 1));

  // Zeroth order continuity constraints.
  //  ur_control.col(-1) == vr_control.col(0).
  SparseMatrix<double> A(num_positions(), 2 * num_positions());  // A = [I, -I].
  std::vector<Eigen::Triplet<double>> tripletList;
  tripletList.reserve(2 * num_positions());
  for (int i = 0; i < num_positions(); ++i) {
    tripletList.push_back(Eigen::Triplet<double>(i, i, 1.0));
    tripletList.push_back(Eigen::Triplet<double>(i, num_positions() + i, -1.0));
  }
  A.setFromTriplets(tripletList.begin(), tripletList.end());

  std::vector<VectorXd> sets_A_subspace_offset;
  if (subspace != nullptr) {
    std::vector<std::pair<double, double>> subspace_revolute_joints_bbox =
        GetMinimumAndMaximumValueAlongDimension(*subspace,
                                                continuous_revolute_joints());
    for (const auto& region : from_subgraph.regions()) {
      std::vector<std::pair<double, double>> set_revolute_joints_bbox =
          GetMinimumAndMaximumValueAlongDimension(*region,
                                                  continuous_revolute_joints());
      sets_A_subspace_offset.push_back(ComputeOffsetContinuousRevoluteJoints(
          num_positions(), continuous_revolute_joints(),
          set_revolute_joints_bbox, subspace_revolute_joints_bbox));
    }
  }

  // These will hold the edge data if they weren't given as arguments.
  std::optional<std::vector<std::pair<int, int>>> maybe_edges_between_regions;
  std::optional<std::vector<Eigen::VectorXd>> maybe_edge_offsets;

  if (edges_between_regions) {
    for (const auto& [i, j] : *edges_between_regions) {
      DRAKE_THROW_UNLESS(0 <= i && 0 <= j && i < from_subgraph_.size() &&
                         j < to_subgraph_.size());
    }

    if (!edge_offsets) {
      // Compute bounding boxes for the regions along dimensions corresponding
      // to continuous revolute joints, and use them to determine the edge
      // offsets.
      std::vector<std::vector<std::pair<double, double>>> continuous_bboxes_A;
      continuous_bboxes_A.reserve(ssize(from_subgraph.regions()));
      for (const auto& region_ptr : from_subgraph.regions()) {
        continuous_bboxes_A.push_back(GetMinimumAndMaximumValueAlongDimension(
            *region_ptr, continuous_revolute_joints()));
      }
      std::vector<std::vector<std::pair<double, double>>> continuous_bboxes_B;
      continuous_bboxes_B.reserve(ssize(to_subgraph.regions()));
      for (const auto& region_ptr : to_subgraph.regions()) {
        continuous_bboxes_B.push_back(GetMinimumAndMaximumValueAlongDimension(
            *region_ptr, continuous_revolute_joints()));
      }
      maybe_edge_offsets = std::vector<VectorXd>{};
      maybe_edge_offsets->reserve(edges_between_regions->size());
      for (const auto& [i, j] : *edges_between_regions) {
        maybe_edge_offsets->push_back(ComputeOffsetContinuousRevoluteJoints(
            num_positions(), continuous_revolute_joints(),
            continuous_bboxes_A[i], continuous_bboxes_B[j]));
      }
      edge_offsets = &(maybe_edge_offsets.value());
    }
  } else {
    std::tie(maybe_edges_between_regions, maybe_edge_offsets) =
        ComputePairwiseIntersections(from_subgraph.regions(),
                                     to_subgraph.regions(),
                                     continuous_revolute_joints());
    DRAKE_DEMAND(maybe_edges_between_regions->size() ==
                 maybe_edge_offsets->size());
    edges_between_regions = &(maybe_edges_between_regions.value());
    edge_offsets = &(maybe_edge_offsets.value());
  }

  for (int edge_idx = 0; edge_idx < ssize(*edges_between_regions); ++edge_idx) {
    int i = (*edges_between_regions)[edge_idx].first;
    int j = (*edges_between_regions)[edge_idx].second;
    // If the user specified edges_between_regions but not edge_offsets, then
    // edge_offsets are implicitly assumed to be zero. That is indicated here by
    // edge_offsets being nullptr.
    const Eigen::VectorXd& edge_offset = (*edge_offsets)[edge_idx];

    // Check if the overlap between the sets is contained in the subspace.
    if (subspace != nullptr) {
      Eigen::VectorXd subspace_offset = sets_A_subspace_offset[i];
      if (!RegionsConnectThroughSubspace(*from_subgraph.regions()[i],
                                         *to_subgraph.regions()[j], *subspace,
                                         &edge_offset, &subspace_offset)) {
        continue;
      }
    }

    // Add edge.
    Vertex* u = from_subgraph.vertices_[i];
    Vertex* v = to_subgraph.vertices_[j];
    Edge* uv_edge = traj_opt_.AddEdge(u, v);
    edges_.emplace_back(uv_edge);

    // Add path continuity constraints. We instead enforce the constraint
    // u - v = -tau_uv, via Ax = -edge_offset, A = [I, -I],
    // x = [u_controls.col(order); v_controls.col(0)].
    const auto path_continuity_constraint =
        std::make_shared<LinearEqualityConstraint>(A, -edge_offset);
    uv_edge->AddConstraint(Binding<Constraint>(
        path_continuity_constraint,
        ConcatenateVariableRefList(
            {GetControlPointsU(*uv_edge).col(from_subgraph_.order()),
             GetControlPointsV(*uv_edge).col(0)})));

    if (subspace != nullptr) {
      // Add subspace constraints to the last control point of the u vertex.
      const auto vars = GetControlPointsU(*uv_edge).col(from_subgraph_.order());

      // subspace will either be a Point or HPolyhedron. We check if it's a
      // Point via the method ConvexSet::MaybeGetPoint(), which will return a
      // value for Point, and won't return a value for HPolyhedron.
      std::optional<VectorXd> subspace_point = subspace->MaybeGetPoint();
      if (subspace_point.has_value()) {
        // Encode u = subspace_point + subspace_offset via the linear equality
        // constraint [I][u] = [subspace_point + subspace_offset].
        const auto subgraph_constraint =
            std::make_shared<LinearEqualityConstraint>(
                Eigen::MatrixXd::Identity(num_positions(), num_positions()),
                subspace_point.value() + sets_A_subspace_offset[i]);
        uv_edge->AddConstraint(Binding<Constraint>(subgraph_constraint, vars));
      } else if (typeid(*subspace) == typeid(HPolyhedron)) {
        const HPolyhedron* hpoly = dynamic_cast<const HPolyhedron*>(subspace);
        const Eigen::MatrixXd& hpoly_A = hpoly->A();
        const Eigen::VectorXd& hpoly_b = hpoly->b();
        solvers::MathematicalProgram prog;
        const VectorX<symbolic::Variable> x =
            prog.NewContinuousVariables(num_positions(), "x");
        // To translate the HPolyhedron, rewrite A*(x+offset)<=b as
        // Ax<=b-A*offset.
        prog.AddLinearConstraint(
            hpoly_A,
            Eigen::VectorXd::Constant(hpoly_b.size(),
                                      -std::numeric_limits<double>::infinity()),
            hpoly_b - (hpoly_A * sets_A_subspace_offset[i]), x);
        for (const auto& binding : prog.GetAllConstraints()) {
          const std::shared_ptr<Constraint>& constraint = binding.evaluator();
          uv_edge->AddConstraint(Binding<Constraint>(constraint, vars));
        }
      }
    }
  }
}

EdgesBetweenSubgraphs::~EdgesBetweenSubgraphs() = default;

bool EdgesBetweenSubgraphs::RegionsConnectThroughSubspace(
    const ConvexSet& A, const ConvexSet& B, const ConvexSet& subspace,
    const VectorXd* maybe_set_B_offset, const VectorXd* maybe_subspace_offset) {
  DRAKE_THROW_UNLESS(A.ambient_dimension() > 0);
  DRAKE_THROW_UNLESS(A.ambient_dimension() == B.ambient_dimension());
  DRAKE_THROW_UNLESS(A.ambient_dimension() == subspace.ambient_dimension());
  // If the set_B offset is given, the subspace_offset must be given as well.
  DRAKE_THROW_UNLESS((maybe_set_B_offset && maybe_subspace_offset) ||
                     (!maybe_set_B_offset && !maybe_subspace_offset));
  if (maybe_set_B_offset) {
    DRAKE_THROW_UNLESS(maybe_set_B_offset->size() == A.ambient_dimension());
    DRAKE_THROW_UNLESS(maybe_subspace_offset->size() == A.ambient_dimension());
  }
  if (std::optional<VectorXd> subspace_point = subspace.MaybeGetPoint()) {
    // If the subspace is a point, then the point must be in both A and B.
    if (maybe_set_B_offset) {
      // Compute the value of the point such that it can be directly checked for
      // containment in A. We take its given value, and subtract the offset from
      // the set to the subspace.
      const VectorXd point_in_A_coords =
          *subspace_point - *maybe_subspace_offset;
      // Compute the value of the point such that it can be directly checked for
      // containment in B. We take the value of the point that can be checked
      // for A, and add the offset form A to B.
      const VectorXd point_in_B_coords =
          point_in_A_coords + *maybe_set_B_offset;
      return A.PointInSet(point_in_A_coords) && B.PointInSet(point_in_B_coords);
    } else {
      return A.PointInSet(*subspace_point) && B.PointInSet(*subspace_point);
    }
  } else if (!maybe_set_B_offset) {
    // Otherwise, we can formulate a problem to check if a point is contained in
    // A, B and the subspace.
    Intersection intersection(MakeConvexSets(A, B, subspace));
    return !intersection.IsEmpty();
  } else {
    // The program has to be different if there's an offset.
    const int dimension = A.ambient_dimension();
    MathematicalProgram prog;
    VectorXDecisionVariable x = prog.NewContinuousVariables(dimension);
    VectorXDecisionVariable y = prog.NewContinuousVariables(dimension);
    VectorXDecisionVariable z = prog.NewContinuousVariables(dimension);
    A.AddPointInSetConstraints(&prog, x);
    B.AddPointInSetConstraints(&prog, y);
    subspace.AddPointInSetConstraints(&prog, z);

    MatrixXd equality_constraint_matrix(dimension, 2 * dimension);
    equality_constraint_matrix.leftCols(dimension) =
        MatrixXd::Identity(dimension, dimension);
    equality_constraint_matrix.rightCols(dimension) =
        -MatrixXd::Identity(dimension, dimension);
    // y = x + B_offset as [I, -I][y; x] = [B_offset].
    prog.AddLinearEqualityConstraint(equality_constraint_matrix,
                                     *maybe_set_B_offset, {x, y});
    // z = x + subspace_offset as [I, -I][z; x] = [subspace_offset]
    prog.AddLinearEqualityConstraint(equality_constraint_matrix,
                                     *maybe_subspace_offset, {x, z});

    const auto result = Solve(prog);
    return result.is_success();
  }
}

void EdgesBetweenSubgraphs::AddVelocityBounds(
    const Eigen::Ref<const VectorXd>& lb,
    const Eigen::Ref<const VectorXd>& ub) {
  DRAKE_THROW_UNLESS(lb.size() == num_positions());
  DRAKE_THROW_UNLESS(ub.size() == num_positions());

  // We have q̇(t) = drds * dsdt = ṙ(s) / h, and h >= 0, so we
  // use h * lb <= ṙ(s) <= h * ub, formulated as:
  //     0 <= ṙ(s) - h * lb <= inf,
  // - inf <= ṙ(s) - h * ub <= 0.

  // We will enforce the velocity bounds on the last control point of the u set
  // and on the first control point of the v set unless one of the sets are of
  // order zero. In the zero order case, velocity doesn't matter since its a
  // point.

  const Vector1d kVecInf = Vector1d::Constant(kInf);
  const Vector1d kVecZero = Vector1d::Zero();

  if (from_subgraph_.order() == 0 && to_subgraph_.order() == 0) {
    throw std::runtime_error(
        "Cannot add velocity bounds to a subgraph edges where both subgraphs "
        "have zero order.");
  }

  if (from_subgraph_.order() > 0) {
    // Add velocity bounds to the last control point of the u set.
    // See BezierCurve::AsLinearInControlPoints().
    solvers::VectorXDecisionVariable vars(from_subgraph_.order() + 2);
    SparseMatrix<double> m = ur_trajectory_.AsLinearInControlPoints(1)
                                 .col(from_subgraph_.order() - 1)
                                 .transpose();
    SparseMatrix<double> H_lb(
        1 /* we are only constraining the last point in the u set */,
        from_subgraph_.order() +
            2 /* number of control points for one row of r(s) + 1*/);
    H_lb.leftCols(from_subgraph_.order() + 1) = m;
    SparseMatrix<double> H_ub = H_lb;
    for (int i = 0; i < num_positions(); ++i) {
      // Lower bound.  0 <= ṙ(s).row(i) - h * lb <= inf.
      H_lb.coeffRef(0, from_subgraph_.order() + 1) = -lb[i];
      const auto lb_constraint =
          std::make_shared<LinearConstraint>(H_lb, kVecZero, kVecInf);
      // Upper bound. -inf <= ṙ(s).row(i) - h * ub <= 0.
      H_ub.coeffRef(0, from_subgraph_.order() + 1) = -ub[i];
      const auto ub_constraint =
          std::make_shared<LinearConstraint>(H_ub, -kVecInf, kVecZero);
      for (Edge* edge : edges_) {
        // vars = [control_points.row(i).T; time_scaling]
        vars << GetControlPointsU(*edge).row(i).transpose(),
            GetTimeScalingU(*edge);
        edge->AddConstraint(Binding<LinearConstraint>(lb_constraint, vars));
        edge->AddConstraint(Binding<LinearConstraint>(ub_constraint, vars));
      }
    }
  }

  if (to_subgraph_.order() > 0) {
    // Add velocity bounds to the first control point of the v set.
    // See Subgraph::AddVelocityBounds().
    solvers::VectorXDecisionVariable vars(to_subgraph_.order() + 2);
    SparseMatrix<double> m =
        vr_trajectory_.AsLinearInControlPoints(1).col(0).transpose();
    SparseMatrix<double> H_lb(
        1 /* we are only constraining the last point in the u set */,
        to_subgraph_.order() +
            2 /* number of control points for one row of r(s) + 1*/);
    H_lb.leftCols(to_subgraph_.order() + 1) = m;
    SparseMatrix<double> H_ub = H_lb;
    for (int i = 0; i < num_positions(); ++i) {
      // Lower bound.  0 <= ṙ(s).row(i) - h * lb <= inf.
      H_lb.coeffRef(0, to_subgraph_.order() + 1) = -lb[i];
      const auto lb_constraint =
          std::make_shared<LinearConstraint>(H_lb, kVecZero, kVecInf);
      // Upper bound. -inf <= ṙ(s).row(i) - h * ub <= 0.
      H_ub.coeffRef(0, to_subgraph_.order() + 1) = -ub[i];
      const auto ub_constraint =
          std::make_shared<LinearConstraint>(H_ub, -kVecInf, kVecZero);
      for (Edge* edge : edges_) {
        // vars = [control_points.row(i).T; time_scaling]
        vars << GetControlPointsV(*edge).row(i).transpose(),
            GetTimeScalingV(*edge);
        edge->AddConstraint(Binding<LinearConstraint>(lb_constraint, vars));
        edge->AddConstraint(Binding<LinearConstraint>(ub_constraint, vars));
      }
    }
  }
}

void EdgesBetweenSubgraphs::AddNonlinearDerivativeBounds(
    const Eigen::Ref<const Eigen::VectorXd>& lb,
    const Eigen::Ref<const Eigen::VectorXd>& ub, int derivative_order) {
  DRAKE_THROW_UNLESS(lb.size() == num_positions());
  DRAKE_THROW_UNLESS(ub.size() == num_positions());

  if (derivative_order < 1) {
    throw std::runtime_error("Derivative order must be greater than 1.");
  }

  if (derivative_order == 1) {
    throw std::runtime_error(
        "Use AddVelocityBounds instead of AddNonlinearDerivativeBounds with "
        "derivative_order=1; velocity bounds are linear.");
  }

  if (derivative_order > from_subgraph_.order() &&
      derivative_order > to_subgraph_.order()) {
    throw std::runtime_error(fmt::format(
        "Cannot add derivative bounds to subgraph edges where both subgraphs "
        "have less than derivative order.\n From subgraph order: {}\n To "
        "subgraph order: {}\n Derivative order: {}",
        from_subgraph_.order(), to_subgraph_.order(), derivative_order));
  }

  // See see Subgraph::AddNonlinearDerivativeBounds for details on how the
  // nonlinear derivative constraints are formulated.

  // We will enforce the derivative bounds on the last control point of the u
  // set and on the first control point of the v set unless one of the sets
  // order is less than the derivative order.
  const VectorXd kVecInf = VectorXd::Constant(2, kInf);
  const VectorXd kVecZero = VectorXd::Zero(2);
  const double h0 = 1.0;

  if (from_subgraph_.order() >= derivative_order) {
    // Add derivative bounds to the last control point of the u set.
    // See BezierCurve::AsLinearInControlPoints().

    solvers::VectorXDecisionVariable vars(from_subgraph_.order() + 2);
    SparseMatrix<double> M_transpose =
        ur_trajectory_.AsLinearInControlPoints(derivative_order)
            .col(from_subgraph_.order() - derivative_order)
            .transpose();

    Eigen::MatrixXd H(
        2 /* we are only constraining the last point in the u set */,
        from_subgraph_.order() +
            2 /* number of control points for one row of r(s) + 1*/);
    H.block(0, 0, 1, from_subgraph_.order() + 1) = M_transpose;
    H.block(1, 0, 1, from_subgraph_.order() + 1) = -M_transpose;

    for (int i = 0; i < num_positions(); ++i) {
      // Lower bound: 0 <=   (dᴺr(s=1) / dsᴺ).row(i) - h₀ᴺ⁻¹ h * lb[i] <= inf,
      // Upper bound: 0 <= - (dᴺr(s=1) / dsᴺ).row(i) + h₀ᴺ⁻¹ h * ub[i] <= inf.
      H(0, from_subgraph_.order() + 1) =
          -std::pow(h0, derivative_order - 1) * lb[i];
      H(1, from_subgraph_.order() + 1) =
          std::pow(h0, derivative_order - 1) * ub[i];
      const auto convex_derivative_constraint =
          std::make_shared<LinearConstraint>(H.sparseView(), kVecZero, kVecInf);

      const auto nonlinear_derivative_constraint =
          std::make_shared<NonlinearDerivativeConstraint>(
              M_transpose, lb[i], ub[i], derivative_order);
      for (Edge* edge : edges_) {
        vars << GetControlPointsU(*edge).row(i).transpose(),
            GetTimeScalingU(*edge);
        // Add convex surrogate.
        edge->AddConstraint(
            Binding<LinearConstraint>(convex_derivative_constraint, vars),
            {Transcription::kRelaxation});
        // Add nonlinear constraint.
        edge->AddConstraint(Binding<NonlinearDerivativeConstraint>(
                                nonlinear_derivative_constraint, vars),
                            {Transcription::kMIP, Transcription::kRestriction});
      }
    }
  }

  if (to_subgraph_.order() >= derivative_order) {
    // Add velocity bounds to the first control point of the v set.
    // See BezierCurve::AsLinearInControlPoints().

    solvers::VectorXDecisionVariable vars(to_subgraph_.order() + 2);
    SparseMatrix<double> M_transpose =
        vr_trajectory_.AsLinearInControlPoints(derivative_order)
            .col(0)
            .transpose();

    Eigen::MatrixXd H(
        2 /* we are only constraining the last point in the v set */,
        to_subgraph_.order() +
            2 /* number of control points for one row of r(s) + 1*/);
    H.block(0, 0, 1, to_subgraph_.order() + 1) = M_transpose;
    H.block(1, 0, 1, to_subgraph_.order() + 1) = -M_transpose;

    for (int i = 0; i < num_positions(); ++i) {
      // Lower bound: 0 <=   (dᴺr(s=0) / dsᴺ).row(i) - h₀ᴺ⁻¹h * lb[i] <= inf,
      // Upper bound: 0 <= - (dᴺr(s=0) / dsᴺ).row(i) + h₀ᴺ⁻¹h * ub[i] <= inf.
      H(0, to_subgraph_.order() + 1) =
          -std::pow(h0, derivative_order - 1) * lb[i];
      H(1, to_subgraph_.order() + 1) =
          std::pow(h0, derivative_order - 1) * ub[i];
      const auto convex_derivative_constraint =
          std::make_shared<LinearConstraint>(H.sparseView(), kVecZero, kVecInf);

      const auto nonlinear_derivative_constraint =
          std::make_shared<NonlinearDerivativeConstraint>(
              M_transpose, lb[i], ub[i], derivative_order);
      for (Edge* edge : edges_) {
        vars << GetControlPointsV(*edge).row(i).transpose(),
            GetTimeScalingU(*edge);
        // Add convex surrogate.
        edge->AddConstraint(
            Binding<LinearConstraint>(convex_derivative_constraint, vars),
            {Transcription::kRelaxation});
        // Add nonlinear constraint.
        edge->AddConstraint(Binding<NonlinearDerivativeConstraint>(
                                nonlinear_derivative_constraint, vars),
                            {Transcription::kMIP, Transcription::kRestriction});
      }
    }
  }
}

void EdgesBetweenSubgraphs::AddZeroDerivativeConstraints(int derivative_order) {
  if (derivative_order < 1) {
    throw std::runtime_error("Derivative order must be greater than 1.");
  }

  if (derivative_order > from_subgraph_.order() &&
      derivative_order > to_subgraph_.order()) {
    throw std::runtime_error(fmt::format(
        "Cannot add derivative bounds to subgraph edges where both subgraphs "
        "have less than derivative order.\n From subgraph order: {}\n To "
        "subgraph order: {}\n Derivative order: {}",
        from_subgraph_.order(), to_subgraph_.order(), derivative_order));
  }

  // We have dᴺq(t) / dtᴺ = dᴺr(s)/(dsᴺ * hᴺ) and h >= 0, which is nonlinear.
  // To constraint zero velocity we can set the numerator to zero, which is
  // convex:
  // dᴺr(s) / dsᴺ = 0.

  const Vector1d kVecZero = Vector1d::Zero();

  if (from_subgraph_.order() >= derivative_order) {
    // Add derivative bounds to the last control point of the u set.
    // See BezierCurve::AsLinearInControlPoints().
    SparseMatrix<double> M_transpose =
        ur_trajectory_.AsLinearInControlPoints(derivative_order)
            .col(from_subgraph_.order() - derivative_order)
            .transpose();

    // Equality constraint.
    // (dᴺr(s) / dsᴺ).row(i) = 0.
    const auto zero_derivative_constraint =
        std::make_shared<LinearEqualityConstraint>(M_transpose, kVecZero);
    for (int i = 0; i < num_positions(); ++i) {
      for (Edge* edge : edges_) {
        edge->AddConstraint(Binding<LinearEqualityConstraint>(
            zero_derivative_constraint,
            GetControlPointsU(*edge).row(i).transpose()));
      }
    }
  }

  if (to_subgraph_.order() >= derivative_order) {
    // Add derivative bounds to the first control point of the v set.
    // See BezierCurve::AsLinearInControlPoints().
    SparseMatrix<double> M_transpose =
        vr_trajectory_.AsLinearInControlPoints(derivative_order)
            .col(0)
            .transpose();
    // Equality constraint:
    // (dᴺr(s) / dsᴺ).row(i) = 0.
    const auto zero_derivative_constraint =
        std::make_shared<LinearEqualityConstraint>(M_transpose, kVecZero);

    for (int i = 0; i < num_positions(); ++i) {
      for (Edge* edge : edges_) {
        edge->AddConstraint(Binding<LinearEqualityConstraint>(
            zero_derivative_constraint,
            GetControlPointsV(*edge).row(i).transpose()));
      }
    }
  }
}

void EdgesBetweenSubgraphs::AddPathContinuityConstraints(int continuity_order) {
  if (continuity_order == 0) {
    throw std::runtime_error(
        "Path continuity is enforced by default. Choose a higher order.");
  }
  if (continuity_order < 1) {
    throw std::runtime_error("Order must be greater than or equal to 1.");
  }

  if (continuity_order > from_subgraph_.order() ||
      continuity_order > to_subgraph_.order()) {
    throw std::runtime_error(
        "Cannot add continuity constraint to a subgraph edge where both "
        "subgraphs order are not greater than or equal to the requested "
        "continuity order.");
  }

  // The continuity on derivatives of r(s) will be enforced between the last
  // control point of the u set and the first control point of the v set in an
  // edge. urdot_control.col(order-continuity_order) - vrdot_control.col(0) = 0,
  // The latter can be achieved by getting the control point matrix M.
  // A = [M.col(from_subgraph.order() - continuity_order).T, -M.col(0).T],
  // x = [u_controls.row(i); v_controls.row(i)].
  // Ax = 0,

  SparseMatrix<double> Mu_transpose =
      ur_trajectory_.AsLinearInControlPoints(continuity_order)
          .col(from_subgraph_.order() - continuity_order)
          .transpose();

  SparseMatrix<double> Mv_transpose =
      vr_trajectory_.AsLinearInControlPoints(continuity_order)
          .col(0)
          .transpose();

  // Concatenate Mu_transpose and Mv_transpose.
  // A = [Mu.T, - Mv.T]

  // The A matrix will have one row since sparsity allows us to enforce the
  // continuity in each dimension. The number of columns matches the number of
  // control points for one row of r_u(s) and r_v(s).
  SparseMatrix<double> A(
      1, (from_subgraph_.order() + 1) + (to_subgraph_.order() + 1));
  A.leftCols(from_subgraph_.order() + 1) = Mu_transpose;
  A.rightCols(to_subgraph_.order() + 1) = -Mv_transpose;

  const auto continuity_constraint =
      std::make_shared<LinearEqualityConstraint>(A, VectorXd::Zero(1));

  for (int i = 0; i < num_positions(); ++i) {
    for (Edge* edge : edges_) {
      // Add continuity constraints.
      edge->AddConstraint(Binding<LinearEqualityConstraint>(
          continuity_constraint,
          {GetControlPointsU(*edge).row(i), GetControlPointsV(*edge).row(i)}));
    }
  }
}

void EdgesBetweenSubgraphs::AddContinuityConstraints(int continuity_order) {
  if (continuity_order == 0) {
    throw std::runtime_error(
        "Path continuity is enforced by default. Choose a higher order.");
  }
  if (continuity_order < 1) {
    throw std::runtime_error("Order must be greater than or equal to 1.");
  }

  if (continuity_order > from_subgraph_.order() ||
      continuity_order > to_subgraph_.order()) {
    throw std::runtime_error(
        "Cannot add continuity constraint to a subgraph edge where both "
        "subgraphs order are not greater than or equal to the requested "
        "continuity order.");
  }

  // See see Subgraph::AddContinuityConstraints for details on how the
  // nonlinear derivative constraints are formulated.

  // The continuity on derivatives of q(s) will be enforced between the last
  // control point of the u set and the first control point of the v set in an
  // edge.

  const double hu0 = 1.0;
  const double hv0 = 1.0;

  SparseMatrix<double> Mu_transpose =
      ur_trajectory_.AsLinearInControlPoints(continuity_order)
          .col(from_subgraph_.order() - continuity_order)
          .transpose();

  SparseMatrix<double> Mv_transpose =
      vr_trajectory_.AsLinearInControlPoints(continuity_order)
          .col(0)
          .transpose();

  const auto nonlinear_continuity_constraint =
      std::make_shared<NonlinearContinuityConstraint>(
          Mu_transpose, Mv_transpose, continuity_order);
  solvers::VectorXDecisionVariable vars(from_subgraph_.order() + 2 +
                                        to_subgraph_.order() + 2);

  // The A matrix will have one row since sparsity allows us to enforce the
  // continuity in each dimension. The number of columns matches the number of
  // control points for one row of r_u(s) and r_v(s).
  SparseMatrix<double> A(
      1, (from_subgraph_.order() + 1) + (to_subgraph_.order() + 1));
  A.leftCols(from_subgraph_.order() + 1) = Mu_transpose * hv0;
  A.rightCols(to_subgraph_.order() + 1) = -Mv_transpose * hu0;

  const auto path_continuity_constraint =
      std::make_shared<LinearEqualityConstraint>(A, VectorXd::Zero(1));

  for (int i = 0; i < num_positions(); ++i) {
    for (Edge* edge : edges_) {
      // Add convex surrogate.
      edge->AddConstraint(
          Binding<LinearEqualityConstraint>(path_continuity_constraint,
                                            {GetControlPointsU(*edge).row(i),
                                             GetControlPointsV(*edge).row(i)}),
          {Transcription::kRelaxation});

      // Add nonlinear constraint.
      vars << GetControlPointsU(*edge).row(i).transpose(),
          GetTimeScalingU(*edge), GetControlPointsV(*edge).row(i).transpose(),
          GetTimeScalingV(*edge);
      edge->AddConstraint(Binding<NonlinearContinuityConstraint>(
                              nonlinear_continuity_constraint, vars),
                          {Transcription::kMIP, Transcription::kRestriction});
    }
  }
}

std::vector<const GraphOfConvexSets::Edge*> EdgesBetweenSubgraphs::Edges()
    const {
  std::vector<const GraphOfConvexSets::Edge*> edges;
  edges.reserve(edges_.size());
  for (const auto& e : edges_) {
    edges.push_back(e);
  }
  return edges;
}

Eigen::Map<const MatrixX<symbolic::Variable>>
EdgesBetweenSubgraphs::GetControlPointsU(
    const geometry::optimization::GraphOfConvexSets::Edge& e) const {
  DRAKE_DEMAND(e.xu().size() ==
               num_positions() * (from_subgraph_.order() + 1) + 1);
  return Eigen::Map<const MatrixX<symbolic::Variable>>(
      e.xu().data(), num_positions(), from_subgraph_.order() + 1);
}

Eigen::Map<const MatrixX<symbolic::Variable>>
EdgesBetweenSubgraphs::GetControlPointsV(
    const geometry::optimization::GraphOfConvexSets::Edge& e) const {
  DRAKE_DEMAND(e.xv().size() ==
               num_positions() * (to_subgraph_.order() + 1) + 1);
  return Eigen::Map<const MatrixX<symbolic::Variable>>(
      e.xv().data(), num_positions(), to_subgraph_.order() + 1);
}

symbolic::Variable EdgesBetweenSubgraphs::GetTimeScalingU(
    const geometry::optimization::GraphOfConvexSets::Edge& e) const {
  DRAKE_DEMAND(e.xu().size() ==
               num_positions() * (from_subgraph_.order() + 1) + 1);
  return e.xu()(e.xu().size() - 1);
}

symbolic::Variable EdgesBetweenSubgraphs::GetTimeScalingV(
    const geometry::optimization::GraphOfConvexSets::Edge& e) const {
  DRAKE_DEMAND(e.xv().size() ==
               num_positions() * (to_subgraph_.order() + 1) + 1);
  return e.xv()(e.xv().size() - 1);
}

GcsTrajectoryOptimization::GcsTrajectoryOptimization(
    int num_positions, std::vector<int> continuous_revolute_joints)
    : num_positions_(num_positions),
      continuous_revolute_joints_(std::move(continuous_revolute_joints)) {
  DRAKE_THROW_UNLESS(num_positions >= 1);
  ThrowsForInvalidContinuousJointsList(num_positions,
                                       continuous_revolute_joints_);
}

GcsTrajectoryOptimization::~GcsTrajectoryOptimization() = default;

Subgraph& GcsTrajectoryOptimization::AddRegions(
    const ConvexSets& regions,
    const std::vector<std::pair<int, int>>& edges_between_regions, int order,
    double h_min, double h_max, std::string name,
    const std::vector<VectorXd>* edge_offsets) {
  if (edge_offsets) {
    DRAKE_THROW_UNLESS(edge_offsets->size() == edges_between_regions.size());
  }
  if (name.empty()) {
    name = fmt::format("Subgraph{}", subgraphs_.size());
  }
  Subgraph* subgraph =
      new Subgraph(regions, edges_between_regions, order, h_min, h_max,
                   std::move(name), edge_offsets, this);

  // Add global costs to the subgraph.
  for (double weight : global_time_costs_) {
    subgraph->AddTimeCost(weight);
  }

  if (order > 0) {
    // These costs and constraints rely on the derivative of the trajectory.
    for (const MatrixXd& weight_matrix : global_path_length_costs_) {
      subgraph->AddPathLengthCost(weight_matrix);
    }
    for (const MatrixXd& weight_matrix : global_path_energy_costs_) {
      subgraph->AddPathEnergyCost(weight_matrix);
    }
    for (const auto& [lb, ub] : global_velocity_bounds_) {
      subgraph->AddVelocityBounds(lb, ub);
    }
  }

  for (auto& [lb, ub, derivative_order] : global_nonlinear_derivative_bounds_) {
    if (order >= derivative_order) {
      subgraph->AddNonlinearDerivativeBounds(lb, ub, derivative_order);
    }
  }

  // Add global continuity constraints to the subgraph.
  for (int continuity_order : global_path_continuity_constraints_) {
    if (order >= continuity_order) {
      subgraph->AddPathContinuityConstraints(continuity_order);
    }
  }

  for (int continuity_order : global_continuity_constraints_) {
    if (order >= continuity_order) {
      subgraph->AddContinuityConstraints(continuity_order);
    }
  }

  return *subgraphs_.emplace_back(subgraph);
}

Subgraph& GcsTrajectoryOptimization::AddRegions(const ConvexSets& regions,
                                                int order, double h_min,
                                                double h_max,
                                                std::string name) {
  DRAKE_DEMAND(regions.size() > 0);
  auto [edges_between_regions, edge_offsets] =
      ComputePairwiseIntersections(regions, continuous_revolute_joints());
  return GcsTrajectoryOptimization::AddRegions(regions, edges_between_regions,
                                               order, h_min, h_max,
                                               std::move(name), &edge_offsets);
}

void GcsTrajectoryOptimization::RemoveSubgraph(const Subgraph& subgraph) {
  // Check if the subgraph is in the list of subgraphs.
  if (!std::any_of(subgraphs_.begin(), subgraphs_.end(),
                   [&](const std::unique_ptr<Subgraph>& s) {
                     return s.get() == &subgraph;
                   })) {
    throw std::runtime_error(fmt::format(
        "Subgraph {} is not registered with `this`", subgraph.name()));
  }

  // Remove the underlying edges between subgraphs from the gcs problem.
  for (const std::unique_ptr<EdgesBetweenSubgraphs>& subgraph_edge :
       subgraph_edges_) {
    if (&subgraph_edge->from_subgraph_ == &subgraph ||
        &subgraph_edge->to_subgraph_ == &subgraph) {
      for (Edge* edge : subgraph_edge->edges_) {
        gcs_.RemoveEdge(edge);
      }
    }
  }

  // Remove the edges between subgraphs objects.
  subgraph_edges_.erase(
      std::remove_if(subgraph_edges_.begin(), subgraph_edges_.end(),
                     [&](const std::unique_ptr<EdgesBetweenSubgraphs>& e) {
                       return &e->from_subgraph_ == &subgraph ||
                              &e->to_subgraph_ == &subgraph;
                     }),
      subgraph_edges_.end());

  // Remove all vertices in the subgraph.
  for (Vertex* v : subgraph.vertices_) {
    // This will also remove all edges connected to the vertex.
    gcs_.RemoveVertex(v);
  }

  // Remove the subgraph from the list of subgraphs.
  subgraphs_.erase(std::remove_if(subgraphs_.begin(), subgraphs_.end(),
                                  [&](const std::unique_ptr<Subgraph>& s) {
                                    return s.get() == &subgraph;
                                  }),
                   subgraphs_.end());
}

EdgesBetweenSubgraphs& GcsTrajectoryOptimization::AddEdges(
    const Subgraph& from_subgraph, const Subgraph& to_subgraph,
    const ConvexSet* subspace,
    const std::vector<std::pair<int, int>>* edges_between_regions,
    const std::vector<Eigen::VectorXd>* edge_offsets) {
  EdgesBetweenSubgraphs* subgraph_edge =
      new EdgesBetweenSubgraphs(from_subgraph, to_subgraph, subspace, this,
                                edges_between_regions, edge_offsets);

  // Add global continuity constraints to the edges between subgraphs.
  for (int continuity_order : global_path_continuity_constraints_) {
    if (subgraph_edge->from_subgraph_.order() >= continuity_order &&
        subgraph_edge->to_subgraph_.order() >= continuity_order) {
      subgraph_edge->AddPathContinuityConstraints(continuity_order);
    }
  }

  for (int continuity_order : global_continuity_constraints_) {
    if (subgraph_edge->from_subgraph_.order() >= continuity_order &&
        subgraph_edge->to_subgraph_.order() >= continuity_order) {
      subgraph_edge->AddContinuityConstraints(continuity_order);
    }
  }

  return *subgraph_edges_.emplace_back(subgraph_edge);
}

void GcsTrajectoryOptimization::AddTimeCost(double weight) {
  // Add time cost to each subgraph.
  for (std::unique_ptr<Subgraph>& subgraph : subgraphs_) {
    subgraph->AddTimeCost(weight);
  }
  global_time_costs_.push_back(weight);
}

void GcsTrajectoryOptimization::AddPathLengthCost(
    const MatrixXd& weight_matrix) {
  // Add path length cost to each subgraph.
  for (std::unique_ptr<Subgraph>& subgraph : subgraphs_) {
    if (subgraph->order() > 0) {
      subgraph->AddPathLengthCost(weight_matrix);
    }
  }
  global_path_length_costs_.push_back(weight_matrix);
}

void GcsTrajectoryOptimization::AddPathEnergyCost(
    const MatrixXd& weight_matrix) {
  // Add path energy cost to each subgraph.
  for (std::unique_ptr<Subgraph>& subgraph : subgraphs_) {
    if (subgraph->order() > 0) {
      subgraph->AddPathEnergyCost(weight_matrix);
    }
  }
  global_path_energy_costs_.push_back(weight_matrix);
}

void GcsTrajectoryOptimization::AddPathLengthCost(double weight) {
  const MatrixXd weight_matrix =
      weight * MatrixXd::Identity(num_positions(), num_positions());
  return GcsTrajectoryOptimization::AddPathLengthCost(weight_matrix);
}

void GcsTrajectoryOptimization::AddPathEnergyCost(double weight) {
  const MatrixXd weight_matrix =
      weight * 2 * MatrixXd::Identity(num_positions(), num_positions());
  return GcsTrajectoryOptimization::AddPathEnergyCost(weight * weight_matrix);
}

void GcsTrajectoryOptimization::AddVelocityBounds(
    const Eigen::Ref<const VectorXd>& lb,
    const Eigen::Ref<const VectorXd>& ub) {
  DRAKE_THROW_UNLESS(lb.size() == num_positions());
  DRAKE_THROW_UNLESS(ub.size() == num_positions());
  // Add path velocity bounds to each subgraph.
  for (std::unique_ptr<Subgraph>& subgraph : subgraphs_) {
    if (subgraph->order() > 0) {
      subgraph->AddVelocityBounds(lb, ub);
    }
  }
  global_velocity_bounds_.push_back({lb, ub});
}

<<<<<<< HEAD

// void GcsTrajectoryOptimization::AddMinDistanceConstraint(multibody::MultibodyPlant<double>& plant, systems::Context<double>* plant_context, double min_distance, double timesteps){
//   std::cout << "Adding the minimum distance constraint..." << std::endl;

//   auto min_dist_constraint = std::make_shared<multibody::MinimumDistanceConstraint>(
//       &plant,
//       min_distance,
//       plant_context
//   );

//   // Iterate over each subgraph
//     // Call subgraph::AddMinDistanceConstraint()
//       // Generate the trajectory
//       // Introduce auxiliary variables and Add LinearEquality constraint to uniformly spaced points along the trajectory.
//       // Add minimum distance constraint to those auxiliary variables.
//       // Somehow add the auxiliary variables to the mathematical program.

//   for (std::unique_ptr<Subgraph>& subgraph : subgraphs_) {
//     if (subgraph->order() > 0) {
//       subgraph->AddMinDistanceConstraint(min_dist_constraint, timesteps);
//     }
//   }
// }

std::tuple<CompositeTrajectory<double>, std::vector<MatrixX<double>>, solvers::MathematicalProgramResult>
GcsTrajectoryOptimization::SolvePath(const Subgraph& source,
                                     const Subgraph& target,
                                     const GraphOfConvexSetsOptions& specified_options) {
=======
void GcsTrajectoryOptimization::AddNonlinearDerivativeBounds(
    const Eigen::Ref<const Eigen::VectorXd>& lb,
    const Eigen::Ref<const Eigen::VectorXd>& ub, int derivative_order) {
  DRAKE_THROW_UNLESS(lb.size() == num_positions());
  DRAKE_THROW_UNLESS(ub.size() == num_positions());
  if (derivative_order == 1) {
    throw std::runtime_error(
        "Use AddVelocityBounds instead of AddNonlinearDerivativeBounds with "
        "derivative_order=1; velocity bounds are linear.");
  }
  if (derivative_order < 1) {
    throw std::runtime_error("Derivative order must be greater than 1.");
  }

  // Add nonlinear derivative bounds to each subgraph.
  for (std::unique_ptr<Subgraph>& subgraph : subgraphs_) {
    if (subgraph->order() >= derivative_order) {
      subgraph->AddNonlinearDerivativeBounds(lb, ub, derivative_order);
    }
  }
  global_nonlinear_derivative_bounds_.push_back({lb, ub, derivative_order});
}

void GcsTrajectoryOptimization::AddPathContinuityConstraints(
    int continuity_order) {
  if (continuity_order == 0) {
    throw std::runtime_error(
        "Path continuity is enforced by default. Choose a higher order.");
  }
  if (continuity_order < 1) {
    throw std::runtime_error("Order must be greater than or equal to 1.");
  }
  // Add continuity constraints to each subgraph.
  for (std::unique_ptr<Subgraph>& subgraph : subgraphs_) {
    if (subgraph->order() >= continuity_order) {
      subgraph->AddPathContinuityConstraints(continuity_order);
    }
  }
  // Add continuity constraints to the edges between subgraphs.
  for (std::unique_ptr<EdgesBetweenSubgraphs>& subgraph_edge :
       subgraph_edges_) {
    if (subgraph_edge->from_subgraph_.order() >= continuity_order &&
        subgraph_edge->to_subgraph_.order() >= continuity_order) {
      subgraph_edge->AddPathContinuityConstraints(continuity_order);
    }
  }

  global_path_continuity_constraints_.push_back(continuity_order);
}

void GcsTrajectoryOptimization::AddContinuityConstraints(int continuity_order) {
  if (continuity_order == 0) {
    throw std::runtime_error(
        "Path continuity is enforced by default. Choose a higher order.");
  }
  if (continuity_order < 1) {
    throw std::runtime_error("Order must be greater than or equal to 1.");
  }
  // Add continuity constraints to each subgraph.
  for (std::unique_ptr<Subgraph>& subgraph : subgraphs_) {
    if (subgraph->order() >= continuity_order) {
      subgraph->AddContinuityConstraints(continuity_order);
    }
  }
  // Add continuity constraints to the edges between subgraphs.
  for (std::unique_ptr<EdgesBetweenSubgraphs>& subgraph_edge :
       subgraph_edges_) {
    if (subgraph_edge->from_subgraph_.order() >= continuity_order &&
        subgraph_edge->to_subgraph_.order() >= continuity_order) {
      subgraph_edge->AddContinuityConstraints(continuity_order);
    }
  }

  global_continuity_constraints_.push_back(continuity_order);
}

std::pair<CompositeTrajectory<double>, solvers::MathematicalProgramResult>
GcsTrajectoryOptimization::SolvePath(
    const Subgraph& source, const Subgraph& target,
    const GraphOfConvexSetsOptions& specified_options) {
>>>>>>> 34b8a35d
  // Fill in default options. Note: if these options change, they must also be
  // updated in the method documentation.
  GraphOfConvexSetsOptions options = specified_options;
  if (!options.convex_relaxation) {
    options.convex_relaxation = true;
  }
  if (!options.preprocessing) {
    options.preprocessing = true;
  }
  if (!options.max_rounded_paths) {
    options.max_rounded_paths = 5;
  }

  const VectorXd empty_vector;

  Vertex* source_vertex = source.vertices_[0];
  Vertex* dummy_source = nullptr;

  Vertex* target_vertex = target.vertices_[0];
  Vertex* dummy_target = nullptr;

  if (source.size() != 1) {
    // Source subgraph has more than one region. Add a dummy source vertex.
    dummy_source = gcs_.AddVertex(Point(empty_vector), "Dummy source");
    source_vertex = dummy_source;
    for (Vertex* v : source.vertices_) {
      AddEdge(dummy_source, v);
    }
  }
  const ScopeExit cleanup_dummy_source_before_returning([&]() {
    if (dummy_source != nullptr) {
      gcs_.RemoveVertex(dummy_source);
    }
  });

  if (target.size() != 1) {
    // Target subgraph has more than one region. Add a dummy target vertex.
    dummy_target = gcs_.AddVertex(Point(empty_vector), "Dummy target");
    target_vertex = dummy_target;
    for (Vertex* v : target.vertices_) {
      AddEdge(v, dummy_target);
    }
  }
  const ScopeExit cleanup_dummy_target_before_returning([&]() {
    if (dummy_target != nullptr) {
      gcs_.RemoveVertex(dummy_target);
    }
  });

  solvers::MathematicalProgramResult result =
      gcs_.SolveShortestPath(*source_vertex, *target_vertex, options);
  if (!result.is_success()) {
    return {CompositeTrajectory<double>({}), std::vector<MatrixX<double>>(), result};
  }

  const double kTolerance = 1.0;  // take any path we can get.
  std::vector<const Edge*> path_edges =
      gcs_.GetSolutionPath(*source_vertex, *target_vertex, result, kTolerance);

  // Remove the dummy edges from the path.
  if (dummy_source != nullptr) {
    DRAKE_DEMAND(!path_edges.empty());
    path_edges.erase(path_edges.begin());
  }
  if (dummy_target != nullptr) {
    DRAKE_DEMAND(!path_edges.empty());
    path_edges.erase(path_edges.end() - 1);
  }

  return {ReconstructTrajectoryFromSolutionPath(path_edges, result), result};
}

std::pair<trajectories::CompositeTrajectory<double>,
          solvers::MathematicalProgramResult>
GcsTrajectoryOptimization::SolveConvexRestriction(
    const std::vector<const Vertex*>& active_vertices,
    const GraphOfConvexSetsOptions& options) {
  DRAKE_DEMAND(active_vertices.size() > 1);

  std::vector<const Edge*> active_edges;
  for (size_t i = 0; i < active_vertices.size() - 1; ++i) {
    bool vertices_connected = false;
    for (const Edge* e : active_vertices[i]->outgoing_edges()) {
      if (e->v().id() == active_vertices[i + 1]->id()) {
        if (vertices_connected) {
          throw std::runtime_error(fmt::format(
              "Vertex: {} is connected to vertex: {} through multiple edges.",
              active_vertices[i]->name(), active_vertices[i + 1]->name()));
        }
        active_edges.push_back(e);
        vertices_connected = true;
      }
    }

    if (!vertices_connected) {
      throw std::runtime_error(fmt::format(
          "Vertex: {} is not connected to vertex: {}.",
          active_vertices[i]->name(), active_vertices[i + 1]->name()));
    }
  }

  solvers::MathematicalProgramResult result =
      gcs_.SolveConvexRestriction(active_edges, options);
  if (!result.is_success()) {
    return {CompositeTrajectory<double>({}), result};
  }

  return {ReconstructTrajectoryFromSolutionPath(active_edges, result), result};
}

CompositeTrajectory<double>
GcsTrajectoryOptimization::ReconstructTrajectoryFromSolutionPath(
    std::vector<const Edge*> edges,
    const solvers::MathematicalProgramResult& result) {
  // Extract the path from the edges.
  std::vector<copyable_unique_ptr<Trajectory<double>>> bezier_curves;
<<<<<<< HEAD
  std::vector<MatrixX<double>> control_points_return;

  for (const Edge* e : path_edges) {
=======
  for (const Edge* e : edges) {
>>>>>>> 34b8a35d
    // Extract phi from the solution to rescale the control points and duration
    // in case we get the relaxed solution.
    const double phi_inv = 1 / result.GetSolution(e->phi());
    // Extract the control points from the solution.
    const int num_control_points = vertex_to_subgraph_[&e->u()]->order() + 1;
    const MatrixX<double> edge_path_points =
        phi_inv *
        Eigen::Map<MatrixX<double>>(result.GetSolution(e->xu()).data(),
                                    num_positions(), num_control_points);

    // Extract the duration from the solution.
    double h = phi_inv * result.GetSolution(e->xu()).tail<1>().value();
    const double start_time =
        bezier_curves.empty() ? 0 : bezier_curves.back()->end_time();

    // Skip edges with a single control point that spend near zero time in the
    // region, since zero order continuity constraint is sufficient. These edges
    // would result in a discontinuous trajectory for velocities and higher
    // derivatives.
    if (num_control_points > 1 &&
        h < PiecewiseTrajectory<double>::kEpsilonTime) {
      throw std::runtime_error(
          fmt::format("GcsTrajectoryOptimization returned a trajectory segment "
                      "with near-zero duration. Make sure you set h_min to be "
                      "at least {} for regions whose subgraph order is at "
                      "least 1 or impose velocity limits.",
                      PiecewiseTrajectory<double>::kEpsilonTime));
    } else if (!(num_control_points == 1 &&
                 vertex_to_subgraph_[&e->u()]->h_min_ == 0)) {
      bezier_curves.emplace_back(std::make_unique<BezierCurve<double>>(
          start_time, start_time + h, edge_path_points));
      control_points_return.emplace_back(edge_path_points);
    }
  }

  // Get the final control points from the solution.
  const Edge& last_edge = *edges.back();
  const double phi_inv = 1 / result.GetSolution(last_edge.phi());
  const int num_control_points =
      vertex_to_subgraph_[&last_edge.v()]->order() + 1;
  const MatrixX<double> edge_path_points =
      phi_inv *
      Eigen::Map<MatrixX<double>>(result.GetSolution(last_edge.xv()).data(),
                                  num_positions(), num_control_points);

  double h = phi_inv * result.GetSolution(last_edge.xv()).tail<1>().value();
  const double start_time =
      bezier_curves.empty() ? 0 : bezier_curves.back()->end_time();

  // Skip edges with a single control point that spend near zero time in the
  // region, since zero order continuity constraint is sufficient.
  if (num_control_points > 1 && h < PiecewiseTrajectory<double>::kEpsilonTime) {
    throw std::runtime_error(fmt::format(
        "GcsTrajectoryOptimization returned a trajectory segment with "
        "near-zero duration. Make sure you set h_min to be at least {} for "
        "regions whose subgraph order is at least 1 or impose velocity limits.",
        PiecewiseTrajectory<double>::kEpsilonTime));
  } else if (!(num_control_points == 1 &&
               vertex_to_subgraph_[&last_edge.v()]->h_min_ == 0)) {
    bezier_curves.emplace_back(std::make_unique<BezierCurve<double>>(
        start_time, start_time + h, edge_path_points));
    control_points_return.emplace_back(edge_path_points);
  }
<<<<<<< HEAD

  return {CompositeTrajectory<double>(bezier_curves), control_points_return, result};
=======
  return CompositeTrajectory<double>(bezier_curves);
>>>>>>> 34b8a35d
}

Edge* GcsTrajectoryOptimization::AddEdge(Vertex* u, Vertex* v) {
  return gcs_.AddEdge(u, v, fmt::format("{} -> {}", u->name(), v->name()));
}

double GcsTrajectoryOptimization::EstimateComplexity() const {
  double result = 0;
  // TODO(ggould) A more correct computation estimate would be:
  // If each vertex and edge problem were solved only once, the cost would be
  // | constraint_var_sum = variables per constraint summed over constraints
  // | cost_vars = total unique variables over all costs
  // | constraint_vars = total unique variables over all constraints
  // : constraint_var_sum * cost_vars * constraint_vars^2
  // In fact each vertex must be solved at least as many times as it has
  // edges, so multiply the vertex cost by the vertex's arity.
  for (const auto* v : gcs_.Vertices()) {
    for (const auto& c : v->GetCosts()) {
      result += c.GetNumElements();
    }
    for (const auto& c : v->GetConstraints()) {
      result += c.GetNumElements();
    }
  }
  for (const auto* e : gcs_.Edges()) {
    for (const auto& c : e->GetCosts()) {
      result += c.GetNumElements();
    }
    for (const auto& c : e->GetConstraints()) {
      result += c.GetNumElements();
    }
  }
  return result;
}

std::vector<Subgraph*> GcsTrajectoryOptimization::GetSubgraphs() const {
  std::vector<Subgraph*> subgraphs;
  subgraphs.reserve(subgraphs_.size());
  for (const auto& subgraph : subgraphs_) {
    subgraphs.push_back(subgraph.get());
  }
  return subgraphs;
}

std::vector<EdgesBetweenSubgraphs*>
GcsTrajectoryOptimization::GetEdgesBetweenSubgraphs() const {
  std::vector<EdgesBetweenSubgraphs*> subgraph_edges;
  subgraph_edges.reserve(subgraph_edges_.size());
  for (const auto& edge : subgraph_edges_) {
    subgraph_edges.push_back(edge.get());
  }
  return subgraph_edges;
}

trajectories::CompositeTrajectory<double>
GcsTrajectoryOptimization::NormalizeSegmentTimes(
    const trajectories::CompositeTrajectory<double>& trajectory) {
  std::vector<copyable_unique_ptr<Trajectory<double>>> normalized_bezier_curves;

  double start_time = trajectory.start_time();
  for (int i = 0; i < trajectory.get_number_of_segments(); ++i) {
    // Create a new BezierCurve with the same control points, but with a
    // duration of one second.
    if (const BezierCurve<double>* gcs_segment =
            dynamic_cast<const BezierCurve<double>*>(&trajectory.segment(i))) {
      normalized_bezier_curves.emplace_back(
          std::make_unique<BezierCurve<double>>(start_time, start_time + 1.0,
                                                gcs_segment->control_points()));
      start_time += 1.0;
    } else {
      throw std::runtime_error(
          "NormalizeSegmentTimes: All segments in the gcs trajectory "
          "must be of type "
          "BezierCurve<double>.");
    }
  }
  return CompositeTrajectory<double>(normalized_bezier_curves);
}

namespace {
bool IsMultipleOf2Pi(double value, double tol = 1e-8) {
  // We allow some tolerance for trajectories coming out of GCS.
  return std::abs(value - 2 * M_PI * std::round(value / (2 * M_PI))) < tol;
}

// Unwrap the angle to the range [2π * round, 2π * (round+1)).
double UnwrapAngle(const double angle, const int round) {
  const int twopi_factors_to_remove =
      static_cast<int>(std::floor(angle / (2 * M_PI))) - round;
  return angle - 2 * M_PI * twopi_factors_to_remove;
}
}  // namespace

trajectories::CompositeTrajectory<double>
GcsTrajectoryOptimization::UnwrapToContinousTrajectory(
    const trajectories::CompositeTrajectory<double>& gcs_trajectory,
    std::vector<int> continuous_revolute_joints,
    std::optional<std::vector<int>> starting_rounds, double tol) {
  if (starting_rounds.has_value()) {
    DRAKE_THROW_UNLESS(starting_rounds->size() ==
                       continuous_revolute_joints.size());
  }
  // TODO(@anyone): make this a unique_ptr and use std::move to avoid copying.
  std::vector<copyable_unique_ptr<Trajectory<double>>> unwrapped_trajectories;
  int dim = gcs_trajectory.rows();
  ThrowsForInvalidContinuousJointsList(dim, continuous_revolute_joints);
  Eigen::VectorXd last_segment_finish;
  for (int i = 0; i < gcs_trajectory.get_number_of_segments(); ++i) {
    const auto& traj_segment = gcs_trajectory.segment(i);
    const auto* bezier_segment =
        dynamic_cast<const BezierCurve<double>*>(&traj_segment);
    if (bezier_segment == nullptr) {
      throw std::runtime_error(
          "UnwrapToContinuousTrajectory: All segments in the gcs_trajectory "
          "must be of type "
          "BezierCurve<double>.");
    }
    Eigen::MatrixXd new_control_points = bezier_segment->control_points();
    const Eigen::MatrixXd& old_control_points =
        bezier_segment->control_points();
    const Eigen::VectorXd& old_start = old_control_points.col(0);
    std::vector<double> shift;
    if (i == 0) {
      // there is no shift from previous segment.
      if (starting_rounds.has_value()) {
        for (int j = 0; j < ssize(continuous_revolute_joints); ++j) {
          const int joint_index = continuous_revolute_joints.at(j);
          const int start_round = starting_rounds->at(j);
          // This value will be subtracted from the old_start to get the
          // shift.
          const double joint_shift =
              old_start(joint_index) -
              UnwrapAngle(old_start(joint_index), start_round);
          DRAKE_DEMAND(IsMultipleOf2Pi(joint_shift, tol));
          shift.push_back(joint_shift);
        }
      } else {
        shift = std::vector<double>(ssize(continuous_revolute_joints), 0);
      }
    } else {
      DRAKE_DEMAND(last_segment_finish.rows() == gcs_trajectory.rows());
      // See how much shift is needed to match the previous new segment.
      for (const int joint_index : continuous_revolute_joints) {
        const double joint_shift =
            old_start(joint_index) - last_segment_finish(joint_index);
        if (!IsMultipleOf2Pi(joint_shift, tol)) {
          throw std::runtime_error(
              fmt::format("UnwrapToContinuousTrajectory: The shift from "
                          "previous segment: {} is not a multiple "
                          "of 2π at segment {}, joint {}.",
                          joint_shift, i, joint_index));
        }
        shift.push_back(joint_shift);
      }
    }
    for (int j = 0; j < ssize(continuous_revolute_joints); ++j) {
      const int joint_index = continuous_revolute_joints[j];
      // Shift all the columns of the control points by the shift.
      new_control_points.row(joint_index) -=
          Eigen::VectorXd::Constant(old_control_points.cols(), shift.at(j));
    }
    last_segment_finish = new_control_points.rightCols(1);
    unwrapped_trajectories.emplace_back(std::make_unique<BezierCurve<double>>(
        bezier_segment->start_time(), bezier_segment->end_time(),
        new_control_points));
  }
  return CompositeTrajectory<double>(unwrapped_trajectories);
}

std::vector<int> GetContinuousRevoluteJointIndices(
    const multibody::MultibodyPlant<double>& plant) {
  std::vector<int> indices;
  for (JointIndex i : plant.GetJointIndices()) {
    const Joint<double>& joint = plant.get_joint(i);
    // The first possibility we check for is a revolute joint with no joint
    // limits.
    if (joint.type_name() == RevoluteJoint<double>::kTypeName) {
      if (joint.position_lower_limits()[0] == -kInf &&
          joint.position_upper_limits()[0] == kInf) {
        indices.push_back(joint.position_start());
      }
      continue;
    }
    // The second possibility we check for is a planar joint. If it is (and
    // the angle component has no joint limits), we only add the third entry
    // of the position vector, corresponding to theta.
    if (joint.type_name() == PlanarJoint<double>::kTypeName) {
      if (joint.position_lower_limits()[2] == -kInf &&
          joint.position_upper_limits()[2] == kInf) {
        indices.push_back(joint.position_start() + 2);
      }
      continue;
    }
    // The third possibility we check for is a roll-pitch-yaw floating joint. If
    // it is, we check each of its three revolute components (stored in the
    // first three indices) for unbounded joint limits.
    if (joint.type_name() == RpyFloatingJoint<double>::kTypeName) {
      for (int j = 0; j < 3; ++j) {
        if (joint.position_lower_limits()[j] == -kInf &&
            joint.position_upper_limits()[j] == kInf) {
          indices.push_back(joint.position_start() + j);
        }
      }
      continue;
    }
    // TODO(cohnt): Determine if other joint types (e.g. UniversalJoint) can
    // be handled appropriately with wraparound edges, and if so, return their
    // indices as well.
  }
  return indices;
}

}  // namespace trajectory_optimization
}  // namespace planning
}  // namespace drake<|MERGE_RESOLUTION|>--- conflicted
+++ resolved
@@ -1643,36 +1643,6 @@
   global_velocity_bounds_.push_back({lb, ub});
 }
 
-<<<<<<< HEAD
-
-// void GcsTrajectoryOptimization::AddMinDistanceConstraint(multibody::MultibodyPlant<double>& plant, systems::Context<double>* plant_context, double min_distance, double timesteps){
-//   std::cout << "Adding the minimum distance constraint..." << std::endl;
-
-//   auto min_dist_constraint = std::make_shared<multibody::MinimumDistanceConstraint>(
-//       &plant,
-//       min_distance,
-//       plant_context
-//   );
-
-//   // Iterate over each subgraph
-//     // Call subgraph::AddMinDistanceConstraint()
-//       // Generate the trajectory
-//       // Introduce auxiliary variables and Add LinearEquality constraint to uniformly spaced points along the trajectory.
-//       // Add minimum distance constraint to those auxiliary variables.
-//       // Somehow add the auxiliary variables to the mathematical program.
-
-//   for (std::unique_ptr<Subgraph>& subgraph : subgraphs_) {
-//     if (subgraph->order() > 0) {
-//       subgraph->AddMinDistanceConstraint(min_dist_constraint, timesteps);
-//     }
-//   }
-// }
-
-std::tuple<CompositeTrajectory<double>, std::vector<MatrixX<double>>, solvers::MathematicalProgramResult>
-GcsTrajectoryOptimization::SolvePath(const Subgraph& source,
-                                     const Subgraph& target,
-                                     const GraphOfConvexSetsOptions& specified_options) {
-=======
 void GcsTrajectoryOptimization::AddNonlinearDerivativeBounds(
     const Eigen::Ref<const Eigen::VectorXd>& lb,
     const Eigen::Ref<const Eigen::VectorXd>& ub, int derivative_order) {
@@ -1753,7 +1723,6 @@
 GcsTrajectoryOptimization::SolvePath(
     const Subgraph& source, const Subgraph& target,
     const GraphOfConvexSetsOptions& specified_options) {
->>>>>>> 34b8a35d
   // Fill in default options. Note: if these options change, they must also be
   // updated in the method documentation.
   GraphOfConvexSetsOptions options = specified_options;
@@ -1870,13 +1839,9 @@
     const solvers::MathematicalProgramResult& result) {
   // Extract the path from the edges.
   std::vector<copyable_unique_ptr<Trajectory<double>>> bezier_curves;
-<<<<<<< HEAD
   std::vector<MatrixX<double>> control_points_return;
 
-  for (const Edge* e : path_edges) {
-=======
   for (const Edge* e : edges) {
->>>>>>> 34b8a35d
     // Extract phi from the solution to rescale the control points and duration
     // in case we get the relaxed solution.
     const double phi_inv = 1 / result.GetSolution(e->phi());
@@ -1940,12 +1905,8 @@
         start_time, start_time + h, edge_path_points));
     control_points_return.emplace_back(edge_path_points);
   }
-<<<<<<< HEAD
 
   return {CompositeTrajectory<double>(bezier_curves), control_points_return, result};
-=======
-  return CompositeTrajectory<double>(bezier_curves);
->>>>>>> 34b8a35d
 }
 
 Edge* GcsTrajectoryOptimization::AddEdge(Vertex* u, Vertex* v) {
