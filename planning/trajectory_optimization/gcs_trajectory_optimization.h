#pragma once

#include <map>
#include <memory>
#include <optional>
#include <string>
#include <tuple>
#include <utility>
#include <vector>

#include "drake/common/trajectories/bezier_curve.h"
#include "drake/common/trajectories/composite_trajectory.h"
#include "drake/geometry/optimization/convex_set.h"
#include "drake/geometry/optimization/graph_of_convex_sets.h"
#include "drake/multibody/plant/multibody_plant.h"

#include "drake/common/drake_assert.h"
#include "drake/common/text_logging.h"
#include "drake/multibody/plant/multibody_plant.h"
#include "drake/multibody/inverse_kinematics/minimum_distance_constraint.h"
#include "drake/systems/framework/context.h"

namespace drake {
namespace planning {
namespace trajectory_optimization {

/**
GcsTrajectoryOptimization implements a simplified motion planning optimization
problem introduced in the paper ["Motion Planning around Obstacles with Convex
Optimization"](https://arxiv.org/abs/2205.04422) by Tobia Marcucci, Mark
Petersen, David von Wrangel, Russ Tedrake.

@experimental

Instead of using the full time-scaling curve, this problem uses a single
time-scaling variable for each region. This formulation yields continuous
trajectories, which are not differentiable at the transition times between the
regions since non-convex continuity constraints are not supported yet. However,
it supports continuity on the path r(s) for arbitrary degree. The path
r(s) can be reconstructed from the gcs solution q(t) with
`NormalizeSegmentTimes()` and post-processed with e.g. Toppra to enforce
acceleration bounds.

The ith piece of the composite trajectory is defined as q(t) = r((t - tᵢ) /
hᵢ). r : [0, 1] → ℝⁿ is a the path, parametrized as a Bézier curve with order
n. tᵢ and hᵢ are the initial time and duration of the ith sub-trajectory.

This class supports the notion of a Subgraph of regions. This has proven useful
to facilitate multi-modal motion planning such as: Subgraph A: find a
collision-free trajectory for the robot to a grasping posture, Subgraph B: find
a collision-free trajectory for the robot with the object in its hand to a
placing posture, etc.

@anchor continuous_revolute_joints
### Continuous Revolute Joints

This class also supports robots with continuous revolute joints (revolute joints
that don't have any joint limits) and mobile bases. Adding or subtracting 2π to
such a joint's angle leaves it unchanged; this logic is implemented behind the
scenes. To use it, one should specify the joint indices that don't have limits,
and ensure all sets satisfy the "convexity radius" property -- their width along
a dimension corresponding to a continuous revolute joint must be less than π.
This can be enforced when constructing the convex sets, or after the fact with
`geometry::optimization::PartitionConvexSet`. The `GcsTrajectoryOptimization`
methods `AddRegions` and `AddEdges` will handle all of the intersection checks
behind the scenes, including applying the appropriate logic to connect sets that
"wrap around" 2π.
*/
class GcsTrajectoryOptimization final {
 public:
  DRAKE_NO_COPY_NO_MOVE_NO_ASSIGN(GcsTrajectoryOptimization);

  /** Constructs the motion planning problem.
  @param num_positions is the dimension of the configuration space.
  @param continuous_revolute_joints is a list of indices corresponding to
  continuous revolute joints, i.e., revolute joints which don't have any joint
  limits, and hence "wrap around" at 2π. Each entry in
  continuous_revolute_joints must be non-negative, less than num_positions, and
  unique. This feature is currently only supported within a single subgraph:
  continuous revolute joints won't be taken into account when constructing edges
  between subgraphs or checking if sets intersect through a subspace.
  */
  explicit GcsTrajectoryOptimization(
      int num_positions,
      std::vector<int> continuous_revolute_joints = std::vector<int>());

  ~GcsTrajectoryOptimization();

  /** A Subgraph is a subset of the larger graph. It is defined by a set of
  regions and edges between them based on intersection. From an API standpoint,
  a Subgraph is useful to define a multi-modal motion planning problem. Further,
  it allows different constraints and objects to be added to different
  subgraphs. Note that the the GraphOfConvexSets does not differentiate between
  subgraphs and can't be mixed with other instances of
  GcsTrajectoryOptimization.
  */
  class Subgraph final {
   public:
    DRAKE_NO_COPY_NO_MOVE_NO_ASSIGN(Subgraph);

    ~Subgraph();

    /** Returns the name of the subgraph. */
    const std::string& name() const { return name_; }

    /** Returns the order of the Bézier trajectory within the region. */
    int order() const { return order_; }

    /** Returns the number of vertices in the subgraph. */
    int size() const { return vertices_.size(); }

    /** Returns constant reference to a vector of mutable pointers to the
    vertices stored in the subgraph. The order of the vertices is the same as
    the order the regions were added.*/
    const std::vector<geometry::optimization::GraphOfConvexSets::Vertex*>&
    Vertices() {
      return vertices_;
    }

    /** Returns pointers to the vertices stored in the subgraph.
    The order of the vertices is the same as the order the regions were added.
    @exclude_from_pydrake_mkdoc{This overload is not bound in pydrake.} */
    std::vector<const geometry::optimization::GraphOfConvexSets::Vertex*>
    Vertices() const;

    /** Returns constant reference to a vector of mutable pointers to the
    edges. */
    const std::vector<geometry::optimization::GraphOfConvexSets::Edge*>&
    Edges() {
      return edges_;
    }

    /** Returns pointers to the edges stored in the subgraph.
    @exclude_from_pydrake_mkdoc{This overload is not bound in pydrake.} */
    std::vector<const geometry::optimization::GraphOfConvexSets::Edge*> Edges()
        const;

    /** Returns the regions associated with this subgraph before the
    CartesianProduct. */
    const geometry::optimization::ConvexSets& regions() const {
      return regions_;
    }

    /** Adds a minimum time cost to all regions in the subgraph. The cost is the
    sum of the time scaling variables.
    @param weight is the relative weight of the cost.
    */
    void AddTimeCost(double weight = 1.0);

    /** Adds multiple L2Norm Costs on the upper bound of the path length.
    Since we cannot directly compute the path length of a Bézier curve, we
    minimize the upper bound of the path integral by minimizing the sum of
    distances between control points. For Bézier curves, this is equivalent to
    the sum of the L2Norm of the derivative control points of the curve divided
    by the order.

    @param weight_matrix is the relative weight of each component for the cost.
    The diagonal of the matrix is the weight for each dimension. The
    off-diagonal elements are the weight for the cross terms, which can be used
    to penalize diagonal movement.
    @pre weight_matrix must be of size num_positions() x num_positions().
    */
    void AddPathLengthCost(const Eigen::MatrixXd& weight_matrix);

    /** Similar to AddPathLengthCost in usage, but minimizes ∑ |weight_matrix *
    (rᵢ₊₁ − rᵢ)|₂². In comparison to AddPathLength cost, this cost encourages
    control points to be evenly spaced but may result in greater number of
    regions and larger path length on the solution. It is recommended to use
    this cost only with SolveConvexRestriction when it becomes a quadratic cost
    for which some solvers show a better performance.

    @param weight_matrix is the relative weight of each component for the cost.
    The diagonal of the matrix is the weight for each dimension. The
    off-diagonal elements are the weight for the cross terms, which can be used
    to penalize diagonal movement.
    @pre weight_matrix must be of size num_positions() x num_positions().
    */
    void AddPathEnergyCost(const Eigen::MatrixXd& weight_matrix);

    /** Adds multiple L2Norm Costs on the upper bound of the path length.
    We upper bound the trajectory length by the sum of the distances between
    control points. For Bézier curves, this is equivalent to the sum
    of the L2Norm of the derivative control points of the curve divided by the
    order.

    @param weight is the relative weight of the cost.
    */
    void AddPathLengthCost(double weight = 1.0);

    /** Similar to AddPathLengthCost in usage, but minimizes ∑ |(rᵢ₊₁ − rᵢ)|₂²
    with weight being applied uniformly to all dimensions. In comparison to
    AddPathLength cost, this cost encourages control points to be evenly spaced
    but may result in greater number of regions and larger path length on the
    solution. It is recommended to use this cost only with
    SolveConvexRestriction when it becomes a quadratic cost for which some
    solvers show a better performance.

    @param weight is the relative weight of the cost.
    */
    void AddPathEnergyCost(double weight = 1.0);

    /** Adds a linear velocity constraint to the subgraph `lb` ≤ q̇(t) ≤
    `ub`.
    @param lb is the lower bound of the velocity.
    @param ub is the upper bound of the velocity.

    @throws std::exception if subgraph order is zero, since the velocity is
    defined as the derivative of the Bézier curve.
    @throws std::exception if lb or ub are not of size num_positions().
    */
    void AddVelocityBounds(const Eigen::Ref<const Eigen::VectorXd>& lb,
                           const Eigen::Ref<const Eigen::VectorXd>& ub);

<<<<<<< HEAD
    // void AddMinDistanceConstraint(std::shared_ptr<multibody::MinimumDistanceConstraint> min_dist_constraint, double timesteps);
=======
    /** Adds a nonlinear derivative constraints to the subgraph `lb` ≤
    dᴺq(t) / dtᴺ ≤ `ub`.

    This adds a nonlinear constraint to the restriction and MIP
    GraphOfConvexSets::Transcription, while adding a convex surrogate to the
    relaxation. For more details, see @ref nonconvex_graph_of_convex_sets
    "Guiding Non-convex Optimization with the GraphOfConvexSets".

    The nonlinear constraint involves the derivative dᴺq(t) / dtᴺ
    which is decomposed as dᴺr(s) / dsᴺ / hᴺ. The convex surrogate replaces the
    nonlinear component hᴺ with h₀ᴺ⁻¹h, where h₀ is the characteristic time of
    the set. For now, h₀ is set to 1.0 for all sets.

    @param lb is the lower bound of the derivative.
    @param ub is the upper bound of the derivative.
    @param derivative_order is the order of the derivative to be constrained.

    @throws std::exception if subgraph order is less than the derivative order.
    @throws std::exception if the derivative order <= 1, since the linear
      velocity bounds are preferred.
    @throws std::exception if lb or ub are not of size num_positions().
    */
    void AddNonlinearDerivativeBounds(
        const Eigen::Ref<const Eigen::VectorXd>& lb,
        const Eigen::Ref<const Eigen::VectorXd>& ub, int derivative_order);

    /** Enforces derivative continuity constraints on the subgraph.

    Note that the constraints are on the control points of the
    derivatives of r(s) and not q(t). This may result in discontinuities of the
    trajectory return by `SolvePath()` since the r(s) will get rescaled by the
    duration h to yield q(t). `NormalizeSegmentTimes()` will return r(s) with
    valid continuity.

    @param continuity_order is the order of the continuity constraint.

    @throws std::exception if the continuity order is not equal or less than
        the order the subgraphs.
    @throws std::exception if the continuity order is less than one since path
    continuity is enforced by default.
    */
    void AddPathContinuityConstraints(int continuity_order);

    /** Enforces derivative continuity constraints on the subgraph.

    This adds a nonlinear constraint to the restriction and MIP
    GraphOfConvexSets::Transcription, while adding a convex surrogate to the
    relaxation. For more details, see @ref nonconvex_graph_of_convex_sets
    "Guiding Non-convex Optimization with the GraphOfConvexSets".

    The continuity is enforced on the control points of q(t), which appear as
    nonlinear constraints.
    <pre> (dᴺrᵤ(s=1) / dsᴺ) / hᵤᴺ == (dᴺrᵥ(s=0) / dsᴺ) / hᵥᴺ </pre>
    The convex surrogate is simply the path continuity, where hᵤᴺ and hᵥᴺ are
    replaced by the characteristic times of the respective sets:
    <pre> (dᴺrᵤ(s=1) / dsᴺ) / hᵤ₀ᴺ == (dᴺrᵥ(s=0) / dsᴺ) / hᵥ₀ᴺ </pre>.
    For now, these are set to one, but future work may involve scaling them by
    the size of the sets.

    @param continuity_order is the order of the continuity constraint.

    @throws std::exception if the continuity order is not equal or less than
      the order the subgraphs.
    @throws std::exception if the continuity order is less than one since path
      continuity is enforced by default.
    */
    void AddContinuityConstraints(int continuity_order);
>>>>>>> 34b8a35d

   private:
    /* Constructs a new subgraph and copies the regions. */
    Subgraph(const geometry::optimization::ConvexSets& regions,
             const std::vector<std::pair<int, int>>& regions_to_connect,
             int order, double h_min, double h_max, std::string name,
             const std::vector<Eigen::VectorXd>* edge_offsets,
             GcsTrajectoryOptimization* traj_opt);

    /* Convenience accessor, for brevity. */
    int num_positions() const { return traj_opt_.num_positions(); }

    /* Convenience accessor, for brevity. */
    const std::vector<int>& continuous_revolute_joints() const {
      return traj_opt_.continuous_revolute_joints();
    }

    /* Throw an error if any convex set in regions violates the convexity
    radius. */
    void ThrowsForInvalidConvexityRadius() const;

    /* Extracts the control points variables from a vertex. */
    Eigen::Map<const MatrixX<symbolic::Variable>> GetControlPoints(
        const geometry::optimization::GraphOfConvexSets::Vertex& v) const;

    /* Extracts the time scaling variable from a vertex. */
    symbolic::Variable GetTimeScaling(
        const geometry::optimization::GraphOfConvexSets::Vertex& v) const;

    const geometry::optimization::ConvexSets regions_;
    const int order_;
    const double h_min_;
    const std::string name_;
    GcsTrajectoryOptimization& traj_opt_;

    std::vector<geometry::optimization::GraphOfConvexSets::Vertex*> vertices_;
    std::vector<geometry::optimization::GraphOfConvexSets::Edge*> edges_;

    // r(s) is a BezierCurve of the right shape and order, which can be used to
    // design costs and constraints for the underlying vertices and edges.
    trajectories::BezierCurve<double> r_trajectory_;

    friend class GcsTrajectoryOptimization;
  };

  /** EdgesBetweenSubgraphs are defined as the connecting edges between two
  given subgraphs. These edges are a subset of the many other edges in the
  larger graph. From an API standpoint, EdgesBetweenSubgraphs enable transitions
  between Subgraphs, which can enable transitions between modes. Further, it
  allows different constraints to be added in the transition between subgraphs.
  Note that the EdgesBetweenSubgraphs can't be separated from the actual edges
  in the GraphOfConvexSets framework, thus mixing it with other instances of
  GCSTrajetoryOptimization is not supported.
  */
  class EdgesBetweenSubgraphs final {
   public:
    DRAKE_NO_COPY_NO_MOVE_NO_ASSIGN(EdgesBetweenSubgraphs);

    ~EdgesBetweenSubgraphs();

    /** Adds a linear velocity constraint to the control point connecting the
    subgraphs `lb` ≤ q̇(t) ≤ `ub`.
    @param lb is the lower bound of the velocity.
    @param ub is the upper bound of the velocity.

    @throws std::exception if both subgraphs order is zero, since the velocity
    is defined as the derivative of the Bézier curve. At least one of the
    subgraphs must have an order of at least 1.
    @throws std::exception if lb or ub are not of size num_positions().
    */
    void AddVelocityBounds(const Eigen::Ref<const Eigen::VectorXd>& lb,
                           const Eigen::Ref<const Eigen::VectorXd>& ub);

    /** Adds a nonlinear derivative constraints to the control point connecting
    the subgraphs `lb` ≤ dᴺq(t) / dtᴺ ≤ `ub`.

    This adds a nonlinear constraint to the restriction and MIP
    GraphOfConvexSets::Transcription, while adding a convex surrogate to the
    relaxation. For more details, see @ref nonconvex_graph_of_convex_sets
    "Guiding Non-convex Optimization with the GraphOfConvexSets".

    The nonlinear constraint involves the derivative dᴺq(t) / dtᴺ
    which is decomposed as dᴺr(s) / dsᴺ / hᴺ. The convex surrogate replaces the
    nonlinear component hᴺ with h₀ᴺ⁻¹h, where h₀ is the characteristic time of
    the set. For now, h₀ is set to 1.0 for all sets.

    @param lb is the lower bound of the derivative.
    @param ub is the upper bound of the derivative.
    @param derivative_order is the order of the derivative to be constrained.

    @throws std::exception if both subgraphs order is less than the desired
    derivative order.
    @throws std::exception if the derivative order <= 1, since the linear
      velocity bounds are preferred.
    @throws std::exception if lb or ub are not of size num_positions().
    */
    void AddNonlinearDerivativeBounds(
        const Eigen::Ref<const Eigen::VectorXd>& lb,
        const Eigen::Ref<const Eigen::VectorXd>& ub, int derivative_order);

    /** Enforces zero derivatives on the control point connecting the subgraphs.

    For velocity, acceleration, jerk, etc. enforcing zero-derivative on the
    trajectory q(t) is equivalent to enforcing zero-derivative on the trajectory
    r(s). Hence this constraint is convex.
    @param derivative_order is the order of the derivative to be constrained.

    @throws std::exception if the derivative order < 1.
    @throws std::exception if both subgraphs order is less than the desired
    derivative order.
    */
    void AddZeroDerivativeConstraints(int derivative_order);

    /** Enforces derivative continuity constraints on the edges between the
    subgraphs.

    Note that the constraints are on the control points of the
    derivatives of r(s) and not q(t). This may result in discontinuities of the
    trajectory return by `SolvePath()` since the r(s) will get rescaled by the
    duration h to yield q(t). `NormalizeSegmentTimes()` will return r(s) with
    valid continuity.

    @param continuity_order is the order of the continuity constraint.

    @throws std::exception if the continuity order is not equal or less than
        the order of both subgraphs.
    @throws std::exception if the continuity order is less than one since path
    continuity is enforced by default.
    */
    void AddPathContinuityConstraints(int continuity_order);

    /** Enforces derivative continuity constraints on the edges between the
    subgraphs.

    This adds a nonlinear constraint to the restriction and MIP
    GraphOfConvexSets::Transcription, while adding a convex surrogate to the
    relaxation. For more details, see @ref nonconvex_graph_of_convex_sets
    "Guiding Non-convex Optimization with the GraphOfConvexSets".

    The continuity is enforced on the control points of q(t), which appear as
    nonlinear constraints.
    <pre> (dᴺrᵤ(s=1) / dsᴺ) / hᵤᴺ == (dᴺrᵥ(s=0) / dsᴺ) / hᵥᴺ </pre>
    The convex surrogate is simply the path continuity, where hᵤᴺ and hᵥᴺ are
    replaced by the characteristic times of the respective sets:
    <pre> (dᴺrᵤ(s=1) / dsᴺ) / hᵤ₀ᴺ == (dᴺrᵥ(s=0) / dsᴺ) / hᵥ₀ᴺ </pre>.
    For now, these are set to one, but future work may involve scaling them by
    the size of the sets.

    @param continuity_order is the order of the continuity constraint.

    @throws std::exception if the continuity order is not equal or less than
      the order of both subgraphs.
    @throws std::exception if the continuity order is less than one since path
      continuity is enforced by default.
    */
    void AddContinuityConstraints(int continuity_order);

    /** Returns constant reference to a vector of mutable pointers to the
    edges. */
    const std::vector<geometry::optimization::GraphOfConvexSets::Edge*>&
    Edges() {
      return edges_;
    }

    /** Returns pointers to the edges.
    @exclude_from_pydrake_mkdoc{This overload is not bound in pydrake.} */
    std::vector<const geometry::optimization::GraphOfConvexSets::Edge*> Edges()
        const;

   private:
    EdgesBetweenSubgraphs(
        const Subgraph& from_subgraph, const Subgraph& to_subgraph,
        const geometry::optimization::ConvexSet* subspace,
        GcsTrajectoryOptimization* traj_opt,
        const std::vector<std::pair<int, int>>* edges_between_regions = nullptr,
        const std::vector<Eigen::VectorXd>* edge_offsets = nullptr);

    /* Convenience accessor, for brevity. */
    int num_positions() const { return traj_opt_.num_positions(); }

    /* Convenience accessor, for brevity. */
    const std::vector<int>& continuous_revolute_joints() const {
      return traj_opt_.continuous_revolute_joints();
    }

    bool RegionsConnectThroughSubspace(
        const geometry::optimization::ConvexSet& A,
        const geometry::optimization::ConvexSet& B,
        const geometry::optimization::ConvexSet& subspace,
        const Eigen::VectorXd* maybe_set_B_offset = nullptr,
        const Eigen::VectorXd* maybe_subspace_offset = nullptr);

    /* Extracts the control points variables from an edge. */
    Eigen::Map<const MatrixX<symbolic::Variable>> GetControlPointsU(
        const geometry::optimization::GraphOfConvexSets::Edge& e) const;

    /* Extracts the control points variables from an edge. */
    Eigen::Map<const MatrixX<symbolic::Variable>> GetControlPointsV(
        const geometry::optimization::GraphOfConvexSets::Edge& e) const;

    /* Extracts the time scaling variable from a edge. */
    symbolic::Variable GetTimeScalingU(
        const geometry::optimization::GraphOfConvexSets::Edge& e) const;

    /* Extracts the time scaling variable from a edge. */
    symbolic::Variable GetTimeScalingV(
        const geometry::optimization::GraphOfConvexSets::Edge& e) const;

    GcsTrajectoryOptimization& traj_opt_;
    const Subgraph& from_subgraph_;
    const Subgraph& to_subgraph_;

    trajectories::BezierCurve<double> ur_trajectory_;
    trajectories::BezierCurve<double> vr_trajectory_;

    std::vector<geometry::optimization::GraphOfConvexSets::Edge*> edges_;

    friend class GcsTrajectoryOptimization;
  };

  /** Returns the number of position variables. */
  int num_positions() const { return num_positions_; }

  /** Returns a list of indices corresponding to continuous revolute joints. */
  const std::vector<int>& continuous_revolute_joints() {
    return continuous_revolute_joints_;
  }

  /** Returns a Graphviz string describing the graph vertices and edges.  If
  `result` is supplied, then the graph will be annotated with the solution
  values.
  @param show_slacks determines whether the values of the intermediate
  (slack) variables are also displayed in the graph.
  @param precision sets the floating point precision (how many digits are
  generated) of the annotations.
  @param scientific sets the floating point formatting to scientific (if true)
  or fixed (if false).
  */
  std::string GetGraphvizString(
      const solvers::MathematicalProgramResult* result = nullptr,
      const geometry::optimization::GcsGraphvizOptions& options = {}) const {
    return gcs_.GetGraphvizString(result, options);
  }

  /** Creates a Subgraph with the given regions and indices.
  @param regions represent the valid set a control point can be in. We retain a
  copy of the regions since other functions may access them. If any of the
  positions represent revolute joints without limits, each region has a maximum
  width of strictly less than π along dimensions corresponding to those joints.
  @param edges_between_regions is a list of pairs of indices into the regions
  vector. For each pair representing an edge between two regions, an edge is
  added within the subgraph. Note that the edges are directed so (i,j) will only
  add an edge from region i to region j.
  @param order is the order of the Bézier curve.
  @param h_max is the maximum duration to spend in a region (seconds). Some
  solvers struggle numerically with large values.
  @param h_min is the minimum duration to spend in a region (seconds) if that
  region is visited on the optimal path. Some cost and constraints are only
  convex for h > 0. For example the perspective quadratic cost of the path
  energy ||ṙ(s)||² / h becomes non-convex for h = 0. Otherwise h_min can be set
  to 0.
  @param name is the name of the subgraph. If the passed name is an empty
  string, a default name will be provided.
  @param edge_offsets is an optional list of vectors. If defined, the list must
  contain the same number of entries as `edges_between_regions`. For each pair
  of sets listed in `edges_between_regions`, the first set is translated (in
  configuration space) by the corresponding vector in edge_offsets before
  computing the constraints associated to that edge. This is used to add edges
  between sets that "wrap around" 2π along some dimension, due to, e.g., a
  continuous revolute joint. This edge offset corresponds to the translation
  component of the affine map τ_uv in equation (11) of "Non-Euclidean Motion
  Planning with Graphs of Geodesically-Convex Sets", and per the discussion in
  Subsection VI A, τ_uv has no rotation component. If edge_offsets is nullptr,
  it will instead be computed automatically.
  @throws std::exception if any index referenced in `edges_between_regions` is
  outside the range [0, ssize(regions)).
  */
  Subgraph& AddRegions(
      const geometry::optimization::ConvexSets& regions,
      const std::vector<std::pair<int, int>>& edges_between_regions, int order,
      double h_min = 0, double h_max = 20, std::string name = "",
      const std::vector<Eigen::VectorXd>* edge_offsets = nullptr);

  /** Creates a Subgraph with the given regions.
  This function will compute the edges between the regions based on the set
  intersections.
  @param regions represent the valid set a control point can be in. We retain a
  copy of the regions since other functions may access them. If any of the
  positions represent continuous revolute joints, each region must have a
  maximum width of strictly less than π along dimensions corresponding to those
  joints.
  @param order is the order of the Bézier curve.
  @param h_min is the minimum duration to spend in a region (seconds) if that
  region is visited on the optimal path. Some cost and constraints are only
  convex for h > 0. For example the perspective quadratic cost of the path
  energy ||ṙ(s)||² / h becomes non-convex for h = 0. Otherwise h_min can be set
  to 0.
  @param h_max is the maximum duration to spend in a region (seconds). Some
  solvers struggle numerically with large values.
  @param name is the name of the subgraph. A default name will be provided.
  @throws std::exception if any of the regions has a width of π or greater along
  dimensions corresponding to continuous revolute joints.
  */
  Subgraph& AddRegions(const geometry::optimization::ConvexSets& regions,
                       int order, double h_min = 1e-6, double h_max = 20,
                       std::string name = "");

  /** Remove a subgraph and all associated edges found in the subgraph and
  to and from other subgraphs.
  @pre The subgraph must have been created from a call to AddRegions() on this
    object.
  */
  void RemoveSubgraph(const Subgraph& subgraph);

  /** Connects two subgraphs with directed edges.
  @param from_subgraph is the subgraph to connect from. Must have been created
  from a call to AddRegions() on this object, not some other optimization
  program.
  @param to_subgraph is the subgraph to connect to. Must have been created from
  a call to AddRegions() on this object, not some other optimization program.
  @param subspace is the subspace that the connecting control points must be in.
  Subspace is optional. Only edges that connect through the subspace will be
  added, and the subspace is added as a constraint on the connecting control
  points. Subspaces of type point or HPolyhedron are supported since other sets
  require constraints that are not yet supported by the GraphOfConvexSets::Edge
  constraint, e.g., set containment of a Hyperellipsoid is formulated via
  LorentzCone constraints. Workaround: Create a subgraph of zero order with the
  subspace as the region and connect it between the two subgraphs. This works
  because GraphOfConvexSet::Vertex supports arbitrary instances of ConvexSets.
  @param edges_between_regions can be used to manually specify which edges
  should be added, avoiding the intersection checks. It should be a list of
  tuples `(i,j)`, where an edge will be added from the `i`th index region in
  `from_subgraph` to the `j`th index region in `to_subgraph`.
  @param edge_offsets is an optional list of vectors. If defined, the list must
  contain the same number of entries as `edges_between_regions`, and the order
  must match. In other words, if defined, there must be one edge offset for each
  specified edge, and they must be at the same index. For each pair of sets
  listed in `edges_between_regions`, the first set is translated (in
  configuration space) by the corresponding vector in edge_offsets before
  computing the constraints associated to that edge. This is used to add edges
  between sets that "wrap around" 2π along some dimension, due to, e.g., a
  continuous revolute joint. This edge offset corresponds to the translation
  component of the affine map τ_uv in equation (11) of "Non-Euclidean Motion
  Planning with Graphs of Geodesically-Convex Sets", and per the discussion in
  Subsection VI A, τ_uv has no rotation component. If edge_offsets is nullptr,
  it will instead be computed automatically.
  @throws std::exception if `edge_offsets` is provided, but `edge_offsets.size()
  != edges_between_regions.size()`.
  */
  EdgesBetweenSubgraphs& AddEdges(
      const Subgraph& from_subgraph, const Subgraph& to_subgraph,
      const geometry::optimization::ConvexSet* subspace = nullptr,
      const std::vector<std::pair<int, int>>* edges_between_regions = nullptr,
      const std::vector<Eigen::VectorXd>* edge_offsets = nullptr);

  /** Adds a minimum time cost to all regions in the whole graph. The cost is
  the sum of the time scaling variables.

  This cost will be added to the entire graph. Note that this cost
  will be applied even to subgraphs added in the future.

  @param weight is the relative weight of the cost.
  */
  void AddTimeCost(double weight = 1.0);

  /** Adds multiple L2Norm Costs on the upper bound of the path length.
  Since we cannot directly compute the path length of a Bézier curve, we
  minimize the upper bound of the path integral by minimizing the sum of
  (weighted) distances between control points: ∑ |weight_matrix * (rᵢ₊₁ − rᵢ)|₂.

  This cost will be added to the entire graph. Since the path length is only
  defined for Bézier curves that have two or more control points, this cost will
  only added to all subgraphs with order greater than zero. Note that this cost
  will be applied even to subgraphs added in the future.

  @param weight_matrix is the relative weight of each component for the cost.
  The diagonal of the matrix is the weight for each dimension. The
  off-diagonal elements are the weight for the cross terms, which can be used
  to penalize diagonal movement.
  @pre weight_matrix must be of size num_positions() x num_positions().
  */
  void AddPathLengthCost(const Eigen::MatrixXd& weight_matrix);

  /** Similar to AddPathLengthCost in usage, but minimizes ∑ |weight_matrix *
  (rᵢ₊₁ − rᵢ)|₂². In comparison to AddPathLength cost, this cost encourages
  control points to be evenly spaced but may result in greater number of regions
  and larger path length on the solution. It is recommended to use this cost
  only with SolveConvexRestriction when it becomes a quadratic cost for which
  some solvers show a better performance.

  This cost will be added to the entire graph. Since the path length is only
  defined for Bézier curves that have two or more control points, this cost will
  only added to all subgraphs with order greater than zero. Note that this cost
  will be applied even to subgraphs added in the future.

  @param weight_matrix is the relative weight of each component for the cost.
  The diagonal of the matrix is the weight for each dimension. The
  off-diagonal elements are the weight for the cross terms, which can be used
  to penalize diagonal movement.
  @pre weight_matrix must be of size num_positions() x num_positions().
  */
  void AddPathEnergyCost(const Eigen::MatrixXd& weight_matrix);

  /** Adds multiple L2Norm Costs on the upper bound of the path length.
  Since we cannot directly compute the path length of a Bézier curve, we
  minimize the upper bound of the path integral by minimizing the sum of
  distances between control points. For Bézier curves, this is equivalent to the
  sum of the L2Norm of the derivative control points of the curve divided by the
  order.

  This cost will be added to the entire graph. Since the path length is only
  defined for Bézier curves that have two or more control points, this cost will
  only added to all subgraphs with order greater than zero. Note that this cost
  will be applied even to subgraphs added in the future.

  @param weight is the relative weight of the cost.
  */
  void AddPathLengthCost(double weight = 1.0);

  /** Similar to AddPathLengthCost in usage, but minimizes ∑ |(rᵢ₊₁ − rᵢ)|₂²
  with weight being applied uniformly to all dimensions. In comparison to
  AddPathLength cost, this cost encourages control points to be evenly spaced
  but may result in greater number of regions and larger path length on the
  solution. It is recommended to use this cost only with SolveConvexRestriction
  when it becomes a quadratic cost for which some solvers show a better
  performance.

  This cost will be added to the entire graph. Since the path length is only
  defined for Bézier curves that have two or more control points, this cost will
  only added to all subgraphs with order greater than zero. Note that this cost
  will be applied even to subgraphs added in the future.

  @param weight is the relative weight of the cost.
  */
  void AddPathEnergyCost(double weight = 1.0);

  /** Adds a linear velocity constraint to the entire graph `lb` ≤ q̇(t) ≤
  `ub`.
  @param lb is the lower bound of the velocity.
  @param ub is the upper bound of the velocity.

  This constraint will be added to the entire graph. Since the velocity requires
  forming the derivative of the Bézier curve, this constraint will only added to
  all subgraphs with order greater than zero. Note that this constraint will be
  applied even to subgraphs added in the future.

  @throws std::exception if lb or ub are not of size num_positions().
  */
  void AddVelocityBounds(const Eigen::Ref<const Eigen::VectorXd>& lb,
                         const Eigen::Ref<const Eigen::VectorXd>& ub);

<<<<<<< HEAD
  void AddMinDistanceConstraint(multibody::MultibodyPlant<double>& plant, systems::Context<double>* plant_context, double min_distance, double timesteps);
=======
  /** Adds a nonlinear derivative constraints to the entire graph `lb` ≤
  dᴺq(t) / dtᴺ ≤ `ub`.

  This adds a nonlinear constraint to the restriction and MIP
  GraphOfConvexSets::Transcription, while adding a convex surrogate to the
  relaxation. For more details, see @ref nonconvex_graph_of_convex_sets
  "Guiding Non-convex Optimization with the GraphOfConvexSets".

  The nonlinear constraint involves the derivative dᴺq(t) / dtᴺ
  which is decomposed as dᴺr(s) / dsᴺ / hᴺ. The convex surrogate replaces the
  nonlinear component hᴺ with h₀ᴺ⁻¹h, where h₀ is the characteristic time of
  the set. For now, h₀ is set to 1.0 for all sets.


  @param lb is the lower bound of the derivative.
  @param ub is the upper bound of the derivative.
  @param derivative_order is the order of the derivative to be constrained.

  @throws std::exception if lb or ub are not of size num_positions().
  @throws std::exception if the derivative order <= 1, since the linear
    velocity bounds are preferred.
  */
  void AddNonlinearDerivativeBounds(const Eigen::Ref<const Eigen::VectorXd>& lb,
                                    const Eigen::Ref<const Eigen::VectorXd>& ub,
                                    int derivative_order);

  /** Enforces derivative continuity constraints on the entire graph.

  Note that the constraints are on the control points of the
  derivatives of r(s) and not q(t). This may result in discontinuities of the
  trajectory return by `SolvePath()` since the r(s) will get rescaled by the
  duration h to yield q(t). `NormalizeSegmentTimes()` will return r(s) with
  valid continuity.

  @param continuity_order is the order of the continuity constraint.

  @throws std::exception if the continuity order is less than one since path
  continuity is enforced by default.
  */
  void AddPathContinuityConstraints(int continuity_order);

  /** Enforces derivative continuity constraints on the entire graph.

  This adds a nonlinear constraint to the restriction and MIP
  GraphOfConvexSets::Transcription, while adding a convex surrogate to the
  relaxation. For more details, see @ref nonconvex_graph_of_convex_sets
  "Guiding Non-convex Optimization with the GraphOfConvexSets".

  The continuity is enforced on the control points of q(t), which appear as
  nonlinear constraints.
  <pre> (dᴺrᵤ(s=1) / dsᴺ) / hᵤᴺ == (dᴺrᵥ(s=0) / dsᴺ) / hᵥᴺ </pre>
  The convex surrogate is simply the path continuity, where hᵤᴺ and hᵥᴺ are
  replaced by the characteristic times of the respective sets:
  <pre> (dᴺrᵤ(s=1) / dsᴺ) / hᵤ₀ᴺ == (dᴺrᵥ(s=0) / dsᴺ) / hᵥ₀ᴺ </pre>.
  For now, these are set to one, but future work may involve scaling them by
  the size of the sets.

  @param continuity_order is the order of the continuity constraint.

  @throws std::exception if the continuity order is less than one since path
    continuity is enforced by default.
  */
  void AddContinuityConstraints(int continuity_order);
>>>>>>> 34b8a35d

  /** Formulates and solves the mixed-integer convex formulation of the
  shortest path problem on the whole graph. @see
  `geometry::optimization::GraphOfConvexSets::SolveShortestPath()` for further
  details.

  @param source specifies the source subgraph. Must have been created from a
  call to AddRegions() on this object, not some other optimization program. If
  the source is a subgraph with more than one region, an empty set will be
  added and optimizer will choose the best region to start in. To start in a
  particular point, consider adding a subgraph of order zero with a single
  region of type Point.
  @param target specifies the target subgraph. Must have been created from a
  call to AddRegions() on this object, not some other optimization program. If
  the target is a subgraph with more than one region, an empty set will be
  added and optimizer will choose the best region to end in. To end in a
  particular point, consider adding a subgraph of order zero with a single
  region of type Point.
  @param options include all settings for solving the shortest path problem.
  The following default options will be used if they are not provided in
  `options`:
  - `options.convex_relaxation = true`,
  - `options.max_rounded_paths = 5`,
  - `options.preprocessing = true`.

  @see `geometry::optimization::GraphOfConvexSetsOptions` for further details.
  */
  std::tuple<trajectories::CompositeTrajectory<double>, std::vector<MatrixX<double>>,
            solvers::MathematicalProgramResult>
  SolvePath(
      const Subgraph& source, const Subgraph& target,
      const geometry::optimization::GraphOfConvexSetsOptions& options = {});

  /** Solves a trajectory optimization problem through specific vertices.

  This method allows for targeted optimization by considering only selected
  active vertices, reducing the problem's complexity.
  See geometry::optimization::GraphOfConvexSets::SolveConvexRestriction().
  This API prefers a sequence of vertices over edges, as a user may know which
  regions the solution should pass through.
  GcsTrajectoryOptimization::AddRegions() automatically manages edge creation
  and intersection checks, which makes passing a sequence of edges less
  convenient.

  @param active_vertices A sequence of ordered vertices of subgraphs to be
    included in the problem.
  @param options include all settings for solving the shortest path problem.

  @pre There must be at least two vertices in active_vertices.
  @throws std::exception if the vertices are not connected.
  @throws std::exception if two vertices are connected by multiple edges. This
    may happen if one connects two graphs through multiple subspaces, which is
    currently not supported with this method.
  @throws std::exception if the program cannot be written as a convex
  optimization consumable by one of the standard solvers.*/
  std::pair<trajectories::CompositeTrajectory<double>,
            solvers::MathematicalProgramResult>
  SolveConvexRestriction(
      const std::vector<
          const geometry::optimization::GraphOfConvexSets::Vertex*>&
          active_vertices,
      const geometry::optimization::GraphOfConvexSetsOptions& options = {});

  /** Provide a heuristic estimate of the complexity of the underlying
  GCS mathematical program, for regression testing purposes.
  Here we sum the total number of variable appearances in our costs and
  constraints as a rough approximation of the complexity of the subproblems. */
  double EstimateComplexity() const;

  /** Returns a vector of all subgraphs. */
  std::vector<Subgraph*> GetSubgraphs() const;

  /** Returns a vector of all edges between subgraphs. */
  std::vector<EdgesBetweenSubgraphs*> GetEdgesBetweenSubgraphs() const;

  /** Getter for the underlying GraphOfConvexSets. This is intended primarily
  for inspecting the resulting programs. */
  const geometry::optimization::GraphOfConvexSets& graph_of_convex_sets()
      const {
    return gcs_;
  }

  /** Normalizes each trajectory segment to one second in duration.
  Reconstructs the path r(s) from the solution trajectory q(t) of
  `SolvePath()` s.t. each segment of the resulting trajectory
  will be one second long. The start time will match the original start time.
  @param trajectory The solution trajectory returned by `SolvePath()`.

  @throws std::exception if not all trajectory segments of the
  CompositeTrajectory are of type BezierCurve<double>
  */
  static trajectories::CompositeTrajectory<double> NormalizeSegmentTimes(
      const trajectories::CompositeTrajectory<double>& trajectory);

  /** Unwraps a trajectory with continuous revolute joints into a continuous
   trajectory in the Euclidean space. Trajectories produced by
   GcsTrajectoryOptimization for robotic systems with continuous revolute joints
   may include apparent discontinuities, where a multiple of 2π is
   instantaneously added to a joint value at the boundary between two adjacent
   segments of the trajectory. This function removes such discontinuities by
   adding or subtracting the appropriate multiple of 2π, "unwrapping" the
   trajectory into a continuous representation suitable for downstream tasks
   that do not take the joint wraparound into account.
   @param gcs_trajectory The trajectory to unwrap.
   @param continuous_revolute_joints The indices of the continuous revolute
   joints.
   @param tol The numerical tolerance used to determine if two subsequent
   segments start and end at the same value modulo 2π for continuous revolute
   joints.
   @param starting_rounds A vector of integers that sets the starting rounds for
   each continuous revolute joint. Given integer k for the starting_round of a
   joint, its initial position will be wrapped into [2πk , 2π(k+1)). If the
   starting rounds are not provided, the initial position of @p trajectory will
   be unchanged.

   @returns an unwrapped (continous in Euclidean space) CompositeTrajectory.

   @throws std::exception if
   starting_rounds.size()!=continuous_revolute_joints.size().
   @throws std::exception if continuous_revolute_joints contain repeated indices
   and/or indices outside the range [0, gcs_trajectory.rows()).
   @throws std::exception if the gcs_trajectory is not continuous on the
   manifold defined by the continuous_revolute_joints, i.e., the shift between
   two consecutive segments is not an integer multiple of 2π (within a tolerance
   of `tol` radians).
   @throws std::exception if all the segments are not of type BezierCurve.
   Other types are not supported yet. Note that currently the output of
   GcsTrajectoryOptimization::SolvePath() is a CompositeTrajectory of
   BezierCurves.
    */
  static trajectories::CompositeTrajectory<double> UnwrapToContinousTrajectory(
      const trajectories::CompositeTrajectory<double>& gcs_trajectory,
      std::vector<int> continuous_revolute_joints,
      std::optional<std::vector<int>> starting_rounds = std::nullopt,
      double tol = 1e-8);

 private:
  const int num_positions_;
  const std::vector<int> continuous_revolute_joints_;

  trajectories::CompositeTrajectory<double>
  ReconstructTrajectoryFromSolutionPath(
      std::vector<const geometry::optimization::GraphOfConvexSets::Edge*> edges,
      const solvers::MathematicalProgramResult& result);

  // Adds a Edge to gcs_ with the name "{u.name} -> {v.name}".
  geometry::optimization::GraphOfConvexSets::Edge* AddEdge(
      geometry::optimization::GraphOfConvexSets::Vertex* u,
      geometry::optimization::GraphOfConvexSets::Vertex* v);

  geometry::optimization::GraphOfConvexSets gcs_;

  // Store the subgraphs by reference.
  std::vector<std::unique_ptr<Subgraph>> subgraphs_;
  std::vector<std::unique_ptr<EdgesBetweenSubgraphs>> subgraph_edges_;
  std::map<const geometry::optimization::GraphOfConvexSets::Vertex*, Subgraph*>
      vertex_to_subgraph_;
  std::vector<double> global_time_costs_;
  std::vector<Eigen::MatrixXd> global_path_length_costs_;
  std::vector<Eigen::MatrixXd> global_path_energy_costs_;
  std::vector<std::pair<Eigen::VectorXd, Eigen::VectorXd>>
      global_velocity_bounds_{};
  std::vector<std::tuple<Eigen::VectorXd, Eigen::VectorXd, int>>
      global_nonlinear_derivative_bounds_{};
  std::vector<int> global_path_continuity_constraints_{};
  std::vector<int> global_continuity_constraints_{};
};

/** Returns a list of indices in the plant's generalized positions which
correspond to a continuous revolute joint (a revolute joint with no joint
limits). This includes the revolute component of PlanarJoint and
RpyFloatingJoint. */
std::vector<int> GetContinuousRevoluteJointIndices(
    const multibody::MultibodyPlant<double>& plant);

}  // namespace trajectory_optimization
}  // namespace planning
}  // namespace drake<|MERGE_RESOLUTION|>--- conflicted
+++ resolved
@@ -211,9 +211,6 @@
     void AddVelocityBounds(const Eigen::Ref<const Eigen::VectorXd>& lb,
                            const Eigen::Ref<const Eigen::VectorXd>& ub);
 
-<<<<<<< HEAD
-    // void AddMinDistanceConstraint(std::shared_ptr<multibody::MinimumDistanceConstraint> min_dist_constraint, double timesteps);
-=======
     /** Adds a nonlinear derivative constraints to the subgraph `lb` ≤
     dᴺq(t) / dtᴺ ≤ `ub`.
 
@@ -281,7 +278,6 @@
       continuity is enforced by default.
     */
     void AddContinuityConstraints(int continuity_order);
->>>>>>> 34b8a35d
 
    private:
     /* Constructs a new subgraph and copies the regions. */
@@ -733,9 +729,6 @@
   void AddVelocityBounds(const Eigen::Ref<const Eigen::VectorXd>& lb,
                          const Eigen::Ref<const Eigen::VectorXd>& ub);
 
-<<<<<<< HEAD
-  void AddMinDistanceConstraint(multibody::MultibodyPlant<double>& plant, systems::Context<double>* plant_context, double min_distance, double timesteps);
-=======
   /** Adds a nonlinear derivative constraints to the entire graph `lb` ≤
   dᴺq(t) / dtᴺ ≤ `ub`.
 
@@ -799,7 +792,6 @@
     continuity is enforced by default.
   */
   void AddContinuityConstraints(int continuity_order);
->>>>>>> 34b8a35d
 
   /** Formulates and solves the mixed-integer convex formulation of the
   shortest path problem on the whole graph. @see
