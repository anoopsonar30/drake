--- conflicted
+++ resolved
@@ -91,31 +91,6 @@
   transform(bodyB_idx.begin(), bodyB_idx.end(), idxB.begin(),
       [](int i){return ++i;});
 
-<<<<<<< HEAD
-  if (nlhs > 0) {
-    plhs[0] = mxCreateDoubleMatrix(3, static_cast<int>(ptsA.cols()), mxREAL);
-    memcpy(mxGetPr(plhs[0]), ptsA.data(), sizeof(double) * 3 * ptsA.cols());
-  }
-  if (nlhs > 1) {
-    plhs[1] = mxCreateDoubleMatrix(3, static_cast<int>(ptsB.cols()), mxREAL);
-    memcpy(mxGetPr(plhs[1]), ptsB.data(), sizeof(double) * 3 * ptsB.cols());
-  }
-  if (nlhs > 2) {
-    plhs[2] = mxCreateDoubleMatrix(3, static_cast<int>(normals.cols()), mxREAL);
-    memcpy(mxGetPr(plhs[2]), normals.data(), sizeof(double) * 3 * normals.cols());
-  }
-  if (nlhs > 3) {
-    plhs[3] = mxCreateDoubleMatrix(1, static_cast<int>(dist.size()), mxREAL);
-    memcpy(mxGetPr(plhs[3]), dist.data(), sizeof(double) * dist.size());
-  }
-  if (nlhs > 4) {
-    plhs[4] = mxCreateNumericMatrix(1, static_cast<int>(idxA.size()), mxINT32_CLASS, mxREAL);
-    memcpy(mxGetPr(plhs[4]), idxA.data(), sizeof(int32_T) * idxA.size());
-  }
-  if (nlhs > 5) {
-    plhs[5] = mxCreateNumericMatrix(1, static_cast<int>(idxB.size()), mxINT32_CLASS, mxREAL);
-    memcpy(mxGetPr(plhs[5]), idxB.data(), sizeof(int32_T) * idxB.size());
-=======
   if (nlhs>0) {
     plhs[0] = mxCreateDoubleMatrix(3,static_cast<int>(ptsA.cols()),mxREAL);
     memcpy(mxGetPrSafe(plhs[0]),ptsA.data(),sizeof(double)*3*ptsA.cols());
@@ -139,6 +114,5 @@
   if (nlhs>5) {
     plhs[5] = mxCreateNumericMatrix(1,static_cast<int>(idxB.size()),mxINT32_CLASS,mxREAL);
     memcpy(mxGetData(plhs[5]),idxB.data(),sizeof(int32_T)*idxB.size());
->>>>>>> c4bb17f5
   }
 }