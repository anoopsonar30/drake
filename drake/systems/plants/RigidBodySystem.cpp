
#include "drake/systems/plants/RigidBodySystem.h"
#include <list>
#include <stdexcept>
#include "drake/solvers/Optimization.h"
#include "drake/systems/plants/constraint/RigidBodyConstraint.h"
#include "drake/systems/plants/ConstraintWrappers.h"
#include "drake/systems/plants/pose_map.h"
#include "drake/systems/plants/rigid_body_tree_urdf.h"
#include "spruce.hh"
#include "xmlUtil.h"

using Eigen::Isometry3d;
using Eigen::Matrix;
using Eigen::MatrixXd;
using Eigen::Vector2d;
using Eigen::Vector3d;
using Eigen::Vector4d;
using Eigen::VectorXd;
using Eigen::Matrix3Xd;

using std::allocate_shared;
using std::default_random_engine;
using std::make_shared;
using std::numeric_limits;
using std::runtime_error;
using std::shared_ptr;
using std::string;

using tinyxml2::XMLDocument;
using tinyxml2::XMLElement;
using tinyxml2::XML_SUCCESS;

namespace Drake {

size_t RigidBodySystem::getNumStates() const {
  return tree->number_of_positions() + tree->number_of_velocities();
}

// TODO(sam.creasey) This whole file should be in this namespace.
using Drake::systems::plants::SingleTimeKinematicConstraintWrapper;
using Drake::systems::plants::KinematicsCacheHelper;

size_t RigidBodySystem::getNumInputs(void) const {
  size_t num = tree->actuators.size();
  for (auto const& f : force_elements) {
    num += f->getNumInputs();
  }
  return num;
}

size_t RigidBodySystem::getNumOutputs() const {
  int n = getNumStates();
  for (const auto& s : sensors) {
    n += s->getNumOutputs();
  }
  return n;
}

int RigidBodySystem::number_of_positions() const {
  return tree->number_of_positions();
}

int RigidBodySystem::number_of_velocities() const {
  return tree->number_of_velocities();
}

void RigidBodySystem::addSensor(std::shared_ptr<RigidBodySensor> s) {
  if (s->isDirectFeedthrough()) {
    direct_feedthrough = true;
  }
  sensors.push_back(s);
}

RigidBodySystem::StateVector<double> RigidBodySystem::dynamics(
    const double& t, const RigidBodySystem::StateVector<double>& x,
    const RigidBodySystem::InputVector<double>& u) const {
  using namespace std;
  using namespace Eigen;
  eigen_aligned_unordered_map<const RigidBody*, Matrix<double, 6, 1>> f_ext;

  // todo: make kinematics cache once and re-use it (but have to make one per
  // type)
  auto nq = tree->number_of_positions();
  auto nv = tree->number_of_velocities();
  auto num_actuators = tree->actuators.size();
  auto q = x.topRows(nq);
  auto v = x.bottomRows(nv);
  auto kinsol = tree->doKinematics(q, v);

  // todo: preallocate the optimization problem and constraints, and simply
  // update them then solve on each function eval.
  // happily, this clunkier version seems fast enough for now
  // the optimization framework should support this (though it has not been
  // tested thoroughly yet)
  OptimizationProblem prog;
  auto const& vdot = prog.AddContinuousVariables(nv, "vdot");

  auto H = tree->massMatrix(kinsol);
  Eigen::MatrixXd H_and_neg_JT = H;

  VectorXd C = tree->dynamicsBiasTerm(kinsol, f_ext);
  if (num_actuators > 0) C -= tree->B * u.topRows(num_actuators);

  // loop through rigid body force elements
  {
    // todo: distinguish between AppliedForce and ConstraintForce

    size_t u_index = 0;
    for (auto const& f : force_elements) {
      size_t num_inputs = f->getNumInputs();
      VectorXd force_input(u.middleRows(u_index, num_inputs));
      C -= f->output(t, force_input, kinsol);
      u_index += num_inputs;
    }
  }

  // apply joint limit forces
  {
    for (auto const& b : tree->bodies) {
      if (!b->hasParent()) continue;
      auto const& joint = b->getJoint();
      if (joint.getNumPositions() == 1 &&
          joint.getNumVelocities() ==
              1) {  // taking advantage of only single-axis joints having joint
                    // limits makes things easier/faster here
        double qmin = joint.getJointLimitMin()(0),
               qmax = joint.getJointLimitMax()(0);
        // tau = k*(qlimit-q) - b(qdot)
        if (q(b->position_num_start) < qmin)
          C(b->velocity_num_start) -=
              penetration_stiffness * (qmin - q(b->position_num_start)) -
              penetration_damping * v(b->velocity_num_start);
        else if (q(b->position_num_start) > qmax)
          C(b->velocity_num_start) -=
              penetration_stiffness * (qmax - q(b->position_num_start)) -
              penetration_damping * v(b->velocity_num_start);
      }
    }
  }

  // apply contact forces
  {
    VectorXd phi;
    Matrix3Xd normal, xA, xB;
    vector<int> bodyA_idx, bodyB_idx;
    if (use_multi_contact)
      tree->potentialCollisions(kinsol, phi, normal, xA, xB, bodyA_idx,
                                bodyB_idx);
    else
      tree->collisionDetect(kinsol, phi, normal, xA, xB, bodyA_idx, bodyB_idx);

    for (int i = 0; i < phi.rows(); i++) {
      if (phi(i) < 0.0) {  // then i have contact
        // todo: move this entire block to a shared an updated "contactJacobian"
        // method in RigidBodyTree
        auto JA = tree->transformPointsJacobian(kinsol, xA.col(i), bodyA_idx[i],
                                                0, false);
        auto JB = tree->transformPointsJacobian(kinsol, xB.col(i), bodyB_idx[i],
                                                0, false);
        Vector3d this_normal = normal.col(i);

        // compute the surface tangent basis
        Vector3d tangent1;
        if (1.0 - this_normal(2) < EPSILON) {  // handle the unit-normal case
                                               // (since it's unit length, just
                                               // check z)
          tangent1 << 1.0, 0.0, 0.0;
        } else if (1 + this_normal(2) < EPSILON) {
          tangent1 << -1.0, 0.0, 0.0;  // same for the reflected case
        } else {                       // now the general case
          tangent1 << this_normal(1), -this_normal(0), 0.0;
          tangent1 /= sqrt(this_normal(1) * this_normal(1) +
                           this_normal(0) * this_normal(0));
        }
        Vector3d tangent2 = this_normal.cross(tangent1);
        Matrix3d R;  // rotation into normal coordinates
        R.row(0) = tangent1;
        R.row(1) = tangent2;
        R.row(2) = this_normal;
        auto J = R * (JA - JB);          // J = [ D1; D2; n ]
        auto relative_velocity = J * v;  // [ tangent1dot; tangent2dot; phidot ]

        {
          // spring law for normal force:  fA_normal = -k*phi - b*phidot
          // and damping for tangential force:  fA_tangent = -b*tangentdot
          // (bounded by the friction cone)
          Vector3d fA;
          fA(2) =
              std::max<double>(-penetration_stiffness * phi(i) -
                                   penetration_damping * relative_velocity(2),
                               0.0);
          fA.head(2) =
              -std::min<double>(
                  penetration_damping,
                  friction_coefficient * fA(2) /
                      (relative_velocity.head(2).norm() + EPSILON)) *
              relative_velocity.head(2);  // epsilon to avoid divide by zero

          // equal and opposite: fB = -fA.
          // tau = (R*JA)^T fA + (R*JB)^T fB = J^T fA
          C -= J.transpose() * fA;
        }
      }
    }
  }

  if (tree->getNumPositionConstraints()) {
    int nc = tree->getNumPositionConstraints();
    const double alpha = 5.0;  // 1/time constant of position constraint
                               // satisfaction (see my latex rigid body notes)

    prog.AddContinuousVariables(
        nc, "position constraint force");  // don't actually need to use the
                                           // decision variable reference that
                                           // would be returned...

    // then compute the constraint force
    auto phi = tree->positionConstraints(kinsol);
    auto J = tree->positionConstraintsJacobian(kinsol, false);
    auto Jdotv = tree->positionConstraintsJacDotTimesV(kinsol);

    // phiddot = -2 alpha phidot - alpha^2 phi  (0 + critically damped
    // stabilization term)
    prog.AddLinearEqualityConstraint(
        J, -(Jdotv + 2 * alpha * J * v + alpha * alpha * phi), {vdot});
    H_and_neg_JT.conservativeResize(NoChange, H_and_neg_JT.cols() + J.rows());
    H_and_neg_JT.rightCols(J.rows()) = -J.transpose();
  }

  // add [H,-J^T]*[vdot;f] = -C
  prog.AddLinearEqualityConstraint(H_and_neg_JT, -C);

  prog.Solve();
  //      prog.PrintSolution();

  StateVector<double> dot(nq + nv);
  dot << kinsol.transformPositionDotMappingToVelocityMapping(
             Eigen::Matrix<double, Eigen::Dynamic, Eigen::Dynamic>::Identity(
                 nq, nq)) *
             v,
      vdot.value();
  return dot;
}

RigidBodySystem::OutputVector<double> RigidBodySystem::output(
    const double& t, const RigidBodySystem::StateVector<double>& x,
    const RigidBodySystem::InputVector<double>& u) const {
  auto kinsol = tree->doKinematics(x.topRows(tree->number_of_positions()),
                                   x.bottomRows(tree->number_of_velocities()));
  Eigen::VectorXd y(getNumOutputs());

  assert(getNumStates() == x.size());
  assert(getNumInputs() == u.size());

  y.segment(0, getNumStates()) << x;
  int index = getNumStates();
  for (const auto& s : sensors) {
    y.segment(index, s->getNumOutputs()) = s->output(t, kinsol, u);
    index += s->getNumOutputs();
  }
  return y;
}

std::vector<const RigidBodySensor*> RigidBodySystem::GetSensors() const {
  std::vector<const RigidBodySensor*> result;
  for (size_t ii = 0; ii < sensors.size(); ii++) {
    result.push_back(sensors[ii].get());
  }
  return result;
}

DRAKERBSYSTEM_EXPORT RigidBodySystem::StateVector<double> getInitialState(
    const RigidBodySystem& sys) {
  VectorXd x0(sys.tree->number_of_positions() +
              sys.tree->number_of_velocities());

  default_random_engine generator;
  x0 << sys.tree->getRandomConfiguration(generator),
      VectorXd::Random(sys.tree->number_of_velocities());

  // todo: implement joint limits, etc.

  if (sys.tree->getNumPositionConstraints()) {
    // todo: move this up to the system level?

    OptimizationProblem prog;
    std::vector<RigidBodyLoop, Eigen::aligned_allocator<RigidBodyLoop>> const&
        loops = sys.tree->loops;

    int nq = sys.tree->number_of_positions();
    auto qvar = prog.AddContinuousVariables(nq);

    Matrix<double, 7, 1> bTbp = Matrix<double, 7, 1>::Zero();
    bTbp(3) = 1.0;
    Vector2d tspan;
    tspan << -std::numeric_limits<double>::infinity(),
        std::numeric_limits<double>::infinity();
    Vector3d zero = Vector3d::Zero();
    KinematicsCacheHelper<double> kin_helper(sys.tree->bodies);
    std::list<RelativePositionConstraint> constraints;
    for (int i = 0; i < loops.size(); i++) {
      constraints.push_back(RelativePositionConstraint(
          sys.tree.get(), zero, zero, zero, loops[i].frameA->frame_index,
          loops[i].frameB->frame_index, bTbp, tspan));
      std::shared_ptr<SingleTimeKinematicConstraintWrapper> con1wrapper(
          new SingleTimeKinematicConstraintWrapper(&constraints.back(),
                                                   &kin_helper));
      prog.AddGenericConstraint(con1wrapper, {qvar});
      constraints.push_back(RelativePositionConstraint(
          sys.tree.get(), loops[i].axis, loops[i].axis, loops[i].axis,
          loops[i].frameA->frame_index, loops[i].frameB->frame_index, bTbp,
          tspan));
      std::shared_ptr<SingleTimeKinematicConstraintWrapper> con2wrapper(
          new SingleTimeKinematicConstraintWrapper(&constraints.back(),
                                                   &kin_helper));
      prog.AddGenericConstraint(con2wrapper, {qvar});
    }

    VectorXd q_guess = x0.topRows(nq);
    prog.AddQuadraticCost(MatrixXd::Identity(nq, nq), q_guess);
    prog.Solve();

    x0 << qvar.value(), VectorXd::Zero(sys.tree->number_of_velocities());
  }
  return x0;
}

RigidBodyPropellor::RigidBodyPropellor(RigidBodySystem& sys, XMLElement* node,
                                       const std::string& name)
    : RigidBodyForceElement(sys, name),
      scale_factor_thrust(1.0),
      scale_factor_moment(1.0),
      lower_limit(-numeric_limits<double>::infinity()),
      upper_limit(numeric_limits<double>::infinity()) {
  auto tree = sys.getRigidBodyTree();

  XMLElement* parent_node = node->FirstChildElement("parent");
  if (!parent_node)
    throw runtime_error("propellor " + name + " is missing the parent node");
  frame = drake::systems::MakeRigidBodyFrameFromURDFNode(
      *tree, parent_node, node->FirstChildElement("origin"), name + "Frame");
  tree->addFrame(frame);

  axis << 1.0, 0.0, 0.0;
  XMLElement* axis_node = node->FirstChildElement("axis");
  if (axis_node) {
    parseVectorAttribute(axis_node, "xyz", axis);
    if (axis.norm() < 1e-8)
      throw runtime_error("ERROR: axis is zero.  don't do that");
    axis.normalize();
  }

  parseScalarAttribute(node, "scale_factor_thrust", scale_factor_thrust);
  parseScalarAttribute(node, "scale_factor_moment", scale_factor_moment);
  parseScalarAttribute(node, "lower_limit", lower_limit);
  parseScalarAttribute(node, "upper_limit", upper_limit);

  // todo: parse visual info?
}

RigidBodySpringDamper::RigidBodySpringDamper(RigidBodySystem& sys,
                                             XMLElement* node,
                                             const std::string& name)
    : RigidBodyForceElement(sys, name),
      stiffness(0.0),
      damping(0.0),
      rest_length(0.0) {
  auto tree = sys.getRigidBodyTree();

  parseScalarAttribute(node, "rest_length", rest_length);
  parseScalarAttribute(node, "stiffness", stiffness);
  parseScalarAttribute(node, "damping", damping);

  XMLElement* link_ref_node = node->FirstChildElement("link1");
  if (!link_ref_node)
    throw runtime_error("linear_spring_damper " + name +
                        " is missing the link1 node");
  frameA = drake::systems::MakeRigidBodyFrameFromURDFNode(
      *tree, link_ref_node, link_ref_node, name + "FrameA");
  tree->addFrame(frameA);

  link_ref_node = node->FirstChildElement("link2");
  if (!link_ref_node)
    throw runtime_error("linear_spring_damper " + name +
                        " is missing the link2 node");
  frameB = drake::systems::MakeRigidBodyFrameFromURDFNode(
      *tree, link_ref_node, link_ref_node, name + "FrameB");
  tree->addFrame(frameB);
}

const std::string& RigidBodySensor::get_model_name() const {
  return frame_->body->model_name();
}

const RigidBodyFrame& RigidBodySensor::get_frame() const {
  return *frame_.get();
}

/// Returns the rigid body system to which this sensor attaches.
const RigidBodySystem& RigidBodySensor::get_rigid_body_system() const {
  return sys_;
}

RigidBodyMagnetometer::RigidBodyMagnetometer(
    RigidBodySystem const& sys, const std::string& name,
    const std::shared_ptr<RigidBodyFrame> frame, double declination)
    : RigidBodySensor(sys, name, frame) {
  setDeclination(declination);
}

RigidBodyAccelerometer::RigidBodyAccelerometer(
    RigidBodySystem const& sys, const std::string& name,
    const std::shared_ptr<RigidBodyFrame> frame)
    : RigidBodySensor(sys, name, frame), gravity_compensation(false) {}

Eigen::VectorXd RigidBodyAccelerometer::output(
    const double& t, const KinematicsCache<double>& rigid_body_state,
    const RigidBodySystem::InputVector<double>& u) const {
  VectorXd x = rigid_body_state.getX();
  auto xdd = get_rigid_body_system().dynamics(t, x, u);
  auto const& tree = get_rigid_body_system().getRigidBodyTree();
  auto v_dot = xdd.bottomRows(rigid_body_state.getNumVelocities());

  Vector3d sensor_origin =
      Vector3d::Zero();  // assumes sensor coincides with the frame's origin;
  auto J = tree->transformPointsJacobian(rigid_body_state, sensor_origin,
                                         get_frame().frame_index, 0, false);
  auto Jdot_times_v = tree->transformPointsJacobianDotTimesV(
      rigid_body_state, sensor_origin, get_frame().frame_index, 0);

  Vector4d quat_world_to_body =
      tree->relativeQuaternion(rigid_body_state, 0, get_frame().frame_index);

  Vector3d accel_base = Jdot_times_v + J * v_dot;
  Vector3d accel_body = quatRotateVec(quat_world_to_body, accel_base);

  if (gravity_compensation) {
    Vector3d gravity(0, 0, 9.81);
    accel_body += quatRotateVec(quat_world_to_body, gravity);
  }

  return noise_model ? noise_model->generateNoise(accel_body) : accel_body;
}

RigidBodyGyroscope::RigidBodyGyroscope(
    RigidBodySystem const& sys, const std::string& name,
    const std::shared_ptr<RigidBodyFrame> frame)
    : RigidBodySensor(sys, name, frame) {}

Eigen::VectorXd RigidBodyMagnetometer::output(
    const double& t, const KinematicsCache<double>& rigid_body_state,
    const RigidBodySystem::InputVector<double>& u) const {
  auto const& tree = get_rigid_body_system().getRigidBodyTree();

  Vector4d quat_world_to_body =
      tree->relativeQuaternion(rigid_body_state, 0, get_frame().frame_index);

  Vector3d mag_body = quatRotateVec(quat_world_to_body, magnetic_north);

  return noise_model ? noise_model->generateNoise(mag_body) : mag_body;
}

Eigen::VectorXd RigidBodyGyroscope::output(
    const double& t, const KinematicsCache<double>& rigid_body_state,
    const RigidBodySystem::InputVector<double>& u) const {
  // relative twist of body with respect to world expressed in body
  auto const& tree = get_rigid_body_system().getRigidBodyTree();
  auto relative_twist = tree->relativeTwist(
      rigid_body_state, 0, get_frame().frame_index, get_frame().frame_index);
  Eigen::Vector3d angular_rates = relative_twist.head<3>();

  return noise_model ? noise_model->generateNoise(angular_rates)
                     : angular_rates;
}

RigidBodyDepthSensor::RigidBodyDepthSensor(
    RigidBodySystem const& sys, const std::string& name,
    const std::shared_ptr<RigidBodyFrame> frame, std::size_t samples,
    double min_angle, double max_angle, double range)
    : RigidBodySensor(sys, name, frame),
      min_yaw_(min_angle),
      max_yaw_(max_angle),
      num_pixel_cols_(samples),
      max_range_(range) {
  CheckValidConfiguration();
  cacheRaycastEndpoints();
}

RigidBodyDepthSensor::RigidBodyDepthSensor(
    RigidBodySystem const& sys, const std::string& name,
    std::shared_ptr<RigidBodyFrame> frame, tinyxml2::XMLElement* node)
    : RigidBodySensor(sys, name, frame) {
  string type(node->Attribute("type"));

  if (type.compare("ray") == 0) {
    XMLElement* ray_node = node->FirstChildElement("ray");
    if (!ray_node)
      throw std::runtime_error("Ray sensor does not have a ray element");
    XMLElement* scan_node = ray_node->FirstChildElement("scan");
    if (!scan_node)
      throw std::runtime_error("Ray element does not have a scan element");

    XMLElement* horizontal_node = scan_node->FirstChildElement("horizontal");
    if (horizontal_node) {  // it's required by the xml spec, but don't actually
                            // require it here
      parseScalarValue(horizontal_node, "samples", num_pixel_cols_);
      parseScalarValue(horizontal_node, "min_angle", min_yaw_);
      parseScalarValue(horizontal_node, "max_angle", max_yaw_);
      double resolution;
      parseScalarValue(horizontal_node, "resolution", resolution);
      num_pixel_cols_ = static_cast<int>(resolution * num_pixel_cols_);
    }

    XMLElement* vertical_node = scan_node->FirstChildElement("vertical");
    if (vertical_node) {
      parseScalarValue(vertical_node, "samples", num_pixel_rows_);
      parseScalarValue(vertical_node, "min_angle", min_pitch_);
      parseScalarValue(vertical_node, "max_angle", max_pitch_);
      double resolution;
      parseScalarValue(vertical_node, "resolution", resolution);
      num_pixel_rows_ = static_cast<int>(resolution * num_pixel_rows_);
    }

    XMLElement* range_node = ray_node->FirstChildElement("range");
    if (!range_node)
      throw std::runtime_error("ray sensor does not have a range element");
    parseScalarValue(range_node, "min", min_range_);
    parseScalarValue(range_node, "max", max_range_);
  }

  CheckValidConfiguration();
  cacheRaycastEndpoints();
}

void RigidBodyDepthSensor::CheckValidConfiguration() {
  // Verifies that the minimum pitch is less than or equal to the maximum pitch.
  if (min_pitch_ > max_pitch_) {
    std::stringstream error_msg;
    error_msg
        << "ERROR: RigidBodyDepthSensor: min pitch is greater than max pitch!"
        << std::endl
        << "  - sensor name: " << get_name() << std::endl
        << "  - model name: " << get_model_name() << std::endl
        << "  - min pitch: " << min_pitch_ << std::endl
        << "  - max pitch: " << max_pitch_ << std::endl
        << std::endl;
    throw std::runtime_error(error_msg.str());
  }

  // Verifies that the minimum yaw is less than or equal to the maximum yaw.
  if (min_yaw_ > max_yaw_) {
    std::stringstream error_msg;
    error_msg << "ERROR: RigidBodyDepthSensor: min yaw is greater than max yaw!"
              << std::endl
              << "  - sensor name: " << get_name() << std::endl
              << "  - model name: " << get_model_name() << std::endl
              << "  - min yaw: " << min_yaw_ << std::endl
              << "  - max yaw: " << max_yaw_ << std::endl
              << std::endl;
    throw std::runtime_error(error_msg.str());
  }

  // Verifies that if the min or max pitch is non-zero that there is a non-zero
  // number of pixels per row.
  if (((min_pitch_ != 0) || (max_pitch_ != 0)) && (num_pixel_rows_ == 0)) {
    std::stringstream error_msg;
    error_msg << "ERROR: RigidBodyDepthSensor: Configuration problem. "
                 "Contradiction between min/max pitch and number of pixels per "
                 "row."
              << std::endl
              << "  - sensor name: " << get_name() << std::endl
              << "  - model name: " << get_model_name() << std::endl
              << "  - min pitch: " << min_pitch_ << std::endl
              << "  - max pitch: " << max_pitch_ << std::endl
              << "  - number of pixels per row: " << num_pixel_rows_
              << std::endl;
    throw std::runtime_error(error_msg.str());
  }

  // Verifies that if the min or max yaw is non-zero that there is a non-zero
  // number of pixels per column.
  if (((min_yaw_ != 0) || (max_yaw_ != 0)) && (num_pixel_cols_ == 0)) {
    std::stringstream error_msg;
    error_msg << "ERROR: RigidBodyDepthSensor: Configuration problem. "
                 "Contradiction between min/max yaw and number of pixels per "
                 "column."
              << std::endl
              << "  - sensor name: " << get_name() << std::endl
              << "  - model name: " << get_model_name() << std::endl
              << "  - min yaw: " << min_yaw_ << std::endl
              << "  - max yaw: " << max_yaw_ << std::endl
              << "  - number of pixels per row: " << num_pixel_cols_
              << std::endl;
    throw std::runtime_error(error_msg.str());
  }
}

void RigidBodyDepthSensor::cacheRaycastEndpoints() {
  raycast_endpoints.resize(3, num_pixel_rows_ * num_pixel_cols_);
  for (size_t i = 0; i < num_pixel_rows_; i++) {
    double pitch =
        min_pitch_ +
        (num_pixel_rows_ > 1 ? static_cast<double>(i) / (num_pixel_rows_ - 1)
                             : 0.0) *
            (max_pitch_ - min_pitch_);
    for (size_t j = 0; j < num_pixel_cols_; j++) {
      double yaw =
          min_yaw_ +
          (num_pixel_cols_ > 1 ? static_cast<double>(j) / (num_pixel_cols_ - 1)
                               : 0.0) *
              (max_yaw_ - min_yaw_);
      raycast_endpoints.col(num_pixel_cols_ * i + j) =
          max_range_ *
          Vector3d(
              cos(yaw) * cos(pitch), sin(yaw),
              -cos(yaw) *
                  sin(pitch));  // rolled out from roty(pitch)*rotz(yaw)*[1;0;0]
    }
  }
}

Eigen::VectorXd RigidBodyDepthSensor::output(
    const double& t, const KinematicsCache<double>& rigid_body_state,
    const RigidBodySystem::InputVector<double>& u) const {
  const size_t num_distances = num_pixel_cols_ * num_pixel_rows_;
  VectorXd distances(num_distances);

  // Computes the origin of the rays in the world frame. The origin of
  // of the rays in the frame of the sensor is [0,0,0] (the Vector3d::Zero()).
  Vector3d origin = get_rigid_body_system().getRigidBodyTree()->transformPoints(
      rigid_body_state, Vector3d::Zero(), get_frame().frame_index, 0);

  // Computes the end of the casted rays in the world frame.
  Matrix3Xd raycast_endpoints_world =
      get_rigid_body_system().getRigidBodyTree()->transformPoints(
          rigid_body_state, raycast_endpoints, get_frame().frame_index, 0);

  get_rigid_body_system().getRigidBodyTree()->collisionRaycast(
      rigid_body_state, origin, raycast_endpoints_world, distances);

  for (size_t i = 0; i < num_distances; i++) {
    if (distances[i] < 0.0 || distances[i] > max_range_) {
      distances[i] = max_range_;
    } else if (distances[i] < min_range_) {
      distances[i] = min_range_;
    }
  }

  return distances;
}

size_t RigidBodyDepthSensor::getNumOutputs() const {
  return num_pixel_rows_ * num_pixel_cols_;
}

bool RigidBodyDepthSensor::is_horizontal_scanner() const {
  return num_pixel_cols_ > 1;
}

bool RigidBodyDepthSensor::is_vertical_scanner() const {
  return num_pixel_rows_ > 1;
}

size_t RigidBodyDepthSensor::num_pixel_rows() const { return num_pixel_rows_; }

size_t RigidBodyDepthSensor::num_pixel_cols() const { return num_pixel_cols_; }

double RigidBodyDepthSensor::min_pitch() const { return min_pitch_; }

double RigidBodyDepthSensor::max_pitch() const { return max_pitch_; }

double RigidBodyDepthSensor::min_yaw() const { return min_yaw_; }

double RigidBodyDepthSensor::max_yaw() const { return max_yaw_; }

double RigidBodyDepthSensor::min_range() const { return min_range_; }

double RigidBodyDepthSensor::max_range() const { return max_range_; }

void parseForceElement(RigidBodySystem& sys, XMLElement* node) {
  string name = node->Attribute("name");

  if (XMLElement* propellor_node = node->FirstChildElement("propellor")) {
    sys.addForceElement(allocate_shared<RigidBodyPropellor>(
        Eigen::aligned_allocator<RigidBodyPropellor>(), sys, propellor_node,
        name));
  } else if (XMLElement* spring_damper_node =
                 node->FirstChildElement("linear_spring_damper")) {
    sys.addForceElement(allocate_shared<RigidBodySpringDamper>(
        Eigen::aligned_allocator<RigidBodySpringDamper>(), sys,
        spring_damper_node, name));
  }
}

void parseRobot(RigidBodySystem& sys, XMLElement* node) {
  if (!node->Attribute("name"))
    throw runtime_error("Error: your robot must have a name attribute");
  string robotname = node->Attribute("name");

  // parse force elements
  for (XMLElement* force_node = node->FirstChildElement("force_element");
       force_node; force_node = force_node->NextSiblingElement("force_element"))
    parseForceElement(sys, force_node);
}

void parseURDF(RigidBodySystem& sys, XMLDocument* xml_doc) {
  XMLElement* node = xml_doc->FirstChildElement("robot");
  if (!node)
    throw std::runtime_error("ERROR: This urdf does not contain a robot tag");
  parseRobot(sys, node);
}

void parseSDFJoint(RigidBodySystem& sys, int model_id, XMLElement* node,
                   PoseMap& pose_map) {
  // Obtains the name of the joint.
  const char* attr = node->Attribute("name");
  if (!attr) throw runtime_error("ERROR: joint tag is missing name attribute");
  string joint_name(attr);

  if (node->FirstChildElement("sensor") != nullptr) {
    // TODO(liangfok): Add support for sensors on joints.
    throw runtime_error(
        "Error: Joint sensors are not supported yet."
        "Unable to parse sensor on joint " +
        joint_name + ".");
  }
}

void parseSDFLink(RigidBodySystem& sys, int model_id, XMLElement* node,
                  PoseMap& pose_map) {
  // Obtains the name of the link.
  const char* attr = node->Attribute("name");
  if (!attr) throw runtime_error("ERROR: link tag is missing name attribute");
  string link_name(attr);

  // Obtains the corresponding rigid body from the rigid body tree.
  auto body = sys.getRigidBodyTree()->findLink(link_name, "", model_id);

  // Obtains the transform from the link to the model.
  Isometry3d transform_link_to_model = Isometry3d::Identity();
  XMLElement* pose = node->FirstChildElement("pose");
  if (pose) {
    poseValueToTransform(pose, pose_map, transform_link_to_model);
    pose_map.insert(
        std::pair<string, Isometry3d>(body->name_, transform_link_to_model));
  }

  // Processes each sensor element within the link.
  for (XMLElement* elnode = node->FirstChildElement("sensor"); elnode;
       elnode = elnode->NextSiblingElement("sensor")) {
    attr = elnode->Attribute("name");
    if (!attr)
      throw runtime_error("ERROR: sensor tag is missing name attribute");
    string sensor_name(attr);

    attr = elnode->Attribute("type");
    if (!attr)
      throw runtime_error("ERROR: sensor tag is missing type attribute");
    string type(attr);

    Isometry3d transform_sensor_to_model = transform_link_to_model;
    XMLElement* pose = elnode->FirstChildElement("pose");
    if (pose) {
      poseValueToTransform(pose, pose_map, transform_sensor_to_model,
                           transform_link_to_model);
    }

    if (type == "ray") {
      auto frame = allocate_shared<RigidBodyFrame>(
          Eigen::aligned_allocator<RigidBodyFrame>(), sensor_name, body,
          transform_link_to_model.inverse() * transform_sensor_to_model);
      sys.getRigidBodyTree()->addFrame(frame);
      sys.addSensor(allocate_shared<RigidBodyDepthSensor>(
          Eigen::aligned_allocator<RigidBodyDepthSensor>(), sys, sensor_name,
          frame, elnode));
    } else {
      throw std::runtime_error(
          "ERROR: Drake C++ currently does not support sensors of type " +
          type + ".");
    }
  }
}

<<<<<<< HEAD
void parseSDFModel(RigidBodySystem& sys, const std::string* model_name_postfix, XMLElement* node) {
=======
void parseSDFModel(RigidBodySystem& sys, int model_id, XMLElement* node) {
>>>>>>> a1ebf501
  // A pose map is necessary since SDF specifies almost everything in the
  // global coordinate frame. The pose map contains transforms from a link's
  // coordinate frame to the model's coordinate frame.
  PoseMap pose_map;

  // Obtains the name of the model.
  if (!node->Attribute("name"))
    throw runtime_error("Error: your model must have a name attribute");
<<<<<<< HEAD
  string model_name = node->Attribute("name");
  if (model_name_postfix != nullptr)
    model_name = model_name + *model_name_postfix;
=======
>>>>>>> a1ebf501

  // Parses each link element within the model.
  for (XMLElement* elnode = node->FirstChildElement("link"); elnode;
       elnode = elnode->NextSiblingElement("link"))
    parseSDFLink(sys, model_id, elnode, pose_map);

  // Parses each joint element within the model.
  for (XMLElement* elnode = node->FirstChildElement("joint"); elnode;
       elnode = elnode->NextSiblingElement("joint"))
    parseSDFJoint(sys, model_id, elnode, pose_map);
}

<<<<<<< HEAD
void parseSDF(RigidBodySystem& sys, const std::string* model_name_postfix, XMLDocument* xml_doc) {
=======
void parseSDF(RigidBodySystem& sys, int model_id, XMLDocument* xml_doc) {
>>>>>>> a1ebf501
  XMLElement* node = xml_doc->FirstChildElement("sdf");

  if (!node)
    throw std::runtime_error(
        "ERROR: This xml file does not contain an sdf tag");

  // Increments the model_id based on the number of models in the world node.
  XMLElement* world_node =
      node->FirstChildElement(RigidBodyTree::kWorldLinkName);
  if (world_node) {
    for (XMLElement* model_node = world_node->FirstChildElement("model");
         model_node; model_node = model_node->NextSiblingElement("model")) {
      ++model_id;
    }
  }

  for (XMLElement* elnode = node->FirstChildElement("model"); elnode;
       elnode = node->NextSiblingElement("model"))
<<<<<<< HEAD
    parseSDFModel(sys, model_name_postfix, elnode);
=======
    parseSDFModel(sys, model_id++, elnode);
>>>>>>> a1ebf501
}

void RigidBodySystem::addRobotFromURDFString(
    const string& xml_string, const string& root_dir,
    const DrakeJoint::FloatingBaseType floating_base_type) {
  // first add the urdf to the rigid body tree
  tree->addRobotFromURDFString(xml_string, root_dir, floating_base_type);

  // now parse additional tags understood by rigid body system (actuators,
  // sensors, etc)
  XMLDocument xml_doc;
  xml_doc.Parse(xml_string.c_str());

  parseURDF(*this, &xml_doc);
}

void RigidBodySystem::addRobotFromURDF(
    const string& urdf_filename,
    const DrakeJoint::FloatingBaseType floating_base_type,
    std::shared_ptr<RigidBodyFrame> weld_to_frame) {
  // Adds the URDF to the rigid body tree.
  tree->addRobotFromURDF(urdf_filename, floating_base_type, weld_to_frame);

  // Parses additional tags understood by rigid body system (e.g., actuators,
  // sensors, etc).
  XMLDocument xml_doc;
  xml_doc.LoadFile(urdf_filename.data());
  if (xml_doc.ErrorID() != XML_SUCCESS) {
    throw std::runtime_error(
      "RigidBodySystem::addRobotFromURDF: ERROR: Failed to parse xml in file "
      + urdf_filename + "\n" + xml_doc.ErrorName());
  }
  parseURDF(*this, &xml_doc);
}

void RigidBodySystem::addRobotFromSDF(
    const string& sdf_filename,
    const string* model_name_postfix,
    const DrakeJoint::FloatingBaseType floating_base_type,
    std::shared_ptr<RigidBodyFrame> weld_to_frame) {

  int initial_model_id = tree->getCurrentModelID();

  // Adds the robot to the rigid body tree.
<<<<<<< HEAD
  tree->addRobotFromSDF(sdf_filename, model_name_postfix, floating_base_type,
=======
  tree->addRobotFromSDF(sdf_filename, floating_base_type,
>>>>>>> a1ebf501
    weld_to_frame);

  // Parses the additional SDF elements that are understood by RigidBodySystem,
  // namely (actuators, sensors, etc.).
  XMLDocument xml_doc;
  xml_doc.LoadFile(sdf_filename.data());
  if (xml_doc.ErrorID() != XML_SUCCESS) {
    throw std::runtime_error(
      "RigidBodySystem::addRobotFromSDF: ERROR: Failed to parse xml in file "
      + sdf_filename + "\n" + xml_doc.ErrorName());
  }
<<<<<<< HEAD
  parseSDF(*this, model_name_postfix, &xml_doc);
=======
  parseSDF(*this, initial_model_id, &xml_doc);
>>>>>>> a1ebf501
}

void RigidBodySystem::addRobotFromFile(
    const std::string& filename,
    const DrakeJoint::FloatingBaseType floating_base_type,
    std::shared_ptr<RigidBodyFrame> weld_to_frame) {
  addRobotFromFile(filename, nullptr, floating_base_type, weld_to_frame);
}

void RigidBodySystem::addRobotFromFile(
    const std::string& filename,
    const std::string* model_name_postfix,
    const DrakeJoint::FloatingBaseType floating_base_type,
    std::shared_ptr<RigidBodyFrame> weld_to_frame) {
  spruce::path p(filename);
  auto ext = p.extension();

  // Converts the file extension to be all lower case.
  std::transform(ext.begin(), ext.end(), ext.begin(), ::tolower);

  if (ext == ".urdf") {
    addRobotFromURDF(filename, floating_base_type, weld_to_frame);
  } else if (ext == ".sdf") {
    addRobotFromSDF(filename, floating_base_type, weld_to_frame);
  } else {
    throw runtime_error(
      "RigidBodySystem::addRobotFromFile: ERROR: Unknown file extension: "
      + ext);
  }
}

Eigen::VectorXd spatialForceInFrameToJointTorque(
    const RigidBodyTree* tree, const KinematicsCache<double>& rigid_body_state,
    const RigidBodyFrame* frame, const Eigen::Matrix<double, 6, 1>& wrench) {
  auto T_frame_to_world =
      tree->relativeTransform(rigid_body_state, 0, frame->frame_index);
  auto force_in_world = transformSpatialForce(T_frame_to_world, wrench);
  std::vector<int> v_indices;
  auto J = tree->geometricJacobian(rigid_body_state, 0, frame->frame_index, 0,
                                   false, &v_indices);
  Eigen::VectorXd tau = Eigen::VectorXd::Zero(tree->number_of_velocities());
  for (int i = 0; i < v_indices.size(); i++) {
    tau(v_indices[i]) = J.col(i).dot(force_in_world);
  }
  return tau;
}

}  // namespace Drake<|MERGE_RESOLUTION|>--- conflicted
+++ resolved
@@ -782,11 +782,7 @@
   }
 }
 
-<<<<<<< HEAD
-void parseSDFModel(RigidBodySystem& sys, const std::string* model_name_postfix, XMLElement* node) {
-=======
 void parseSDFModel(RigidBodySystem& sys, int model_id, XMLElement* node) {
->>>>>>> a1ebf501
   // A pose map is necessary since SDF specifies almost everything in the
   // global coordinate frame. The pose map contains transforms from a link's
   // coordinate frame to the model's coordinate frame.
@@ -795,12 +791,6 @@
   // Obtains the name of the model.
   if (!node->Attribute("name"))
     throw runtime_error("Error: your model must have a name attribute");
-<<<<<<< HEAD
-  string model_name = node->Attribute("name");
-  if (model_name_postfix != nullptr)
-    model_name = model_name + *model_name_postfix;
-=======
->>>>>>> a1ebf501
 
   // Parses each link element within the model.
   for (XMLElement* elnode = node->FirstChildElement("link"); elnode;
@@ -813,11 +803,7 @@
     parseSDFJoint(sys, model_id, elnode, pose_map);
 }
 
-<<<<<<< HEAD
-void parseSDF(RigidBodySystem& sys, const std::string* model_name_postfix, XMLDocument* xml_doc) {
-=======
 void parseSDF(RigidBodySystem& sys, int model_id, XMLDocument* xml_doc) {
->>>>>>> a1ebf501
   XMLElement* node = xml_doc->FirstChildElement("sdf");
 
   if (!node)
@@ -836,11 +822,7 @@
 
   for (XMLElement* elnode = node->FirstChildElement("model"); elnode;
        elnode = node->NextSiblingElement("model"))
-<<<<<<< HEAD
-    parseSDFModel(sys, model_name_postfix, elnode);
-=======
     parseSDFModel(sys, model_id++, elnode);
->>>>>>> a1ebf501
 }
 
 void RigidBodySystem::addRobotFromURDFString(
@@ -878,18 +860,13 @@
 
 void RigidBodySystem::addRobotFromSDF(
     const string& sdf_filename,
-    const string* model_name_postfix,
     const DrakeJoint::FloatingBaseType floating_base_type,
     std::shared_ptr<RigidBodyFrame> weld_to_frame) {
 
   int initial_model_id = tree->getCurrentModelID();
 
   // Adds the robot to the rigid body tree.
-<<<<<<< HEAD
-  tree->addRobotFromSDF(sdf_filename, model_name_postfix, floating_base_type,
-=======
   tree->addRobotFromSDF(sdf_filename, floating_base_type,
->>>>>>> a1ebf501
     weld_to_frame);
 
   // Parses the additional SDF elements that are understood by RigidBodySystem,
@@ -901,23 +878,11 @@
       "RigidBodySystem::addRobotFromSDF: ERROR: Failed to parse xml in file "
       + sdf_filename + "\n" + xml_doc.ErrorName());
   }
-<<<<<<< HEAD
-  parseSDF(*this, model_name_postfix, &xml_doc);
-=======
   parseSDF(*this, initial_model_id, &xml_doc);
->>>>>>> a1ebf501
 }
 
 void RigidBodySystem::addRobotFromFile(
     const std::string& filename,
-    const DrakeJoint::FloatingBaseType floating_base_type,
-    std::shared_ptr<RigidBodyFrame> weld_to_frame) {
-  addRobotFromFile(filename, nullptr, floating_base_type, weld_to_frame);
-}
-
-void RigidBodySystem::addRobotFromFile(
-    const std::string& filename,
-    const std::string* model_name_postfix,
     const DrakeJoint::FloatingBaseType floating_base_type,
     std::shared_ptr<RigidBodyFrame> weld_to_frame) {
   spruce::path p(filename);
